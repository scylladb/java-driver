<!--

    Copyright DataStax, Inc.

    Licensed under the Apache License, Version 2.0 (the "License");
    you may not use this file except in compliance with the License.
    You may obtain a copy of the License at

    http://www.apache.org/licenses/LICENSE-2.0

    Unless required by applicable law or agreed to in writing, software
    distributed under the License is distributed on an "AS IS" BASIS,
    WITHOUT WARRANTIES OR CONDITIONS OF ANY KIND, either express or implied.
    See the License for the specific language governing permissions and
    limitations under the License.

-->
<!--
    Copyright (C) 2018 ScyllaDB
    Modified by ScyllaDB
-->
<project xmlns="http://maven.apache.org/POM/4.0.0" xmlns:xsi="http://www.w3.org/2001/XMLSchema-instance" xsi:schemaLocation="http://maven.apache.org/POM/4.0.0 http://maven.apache.org/maven-v4_0_0.xsd">

    <modelVersion>4.0.0</modelVersion>

<<<<<<< HEAD
    <groupId>com.scylladb</groupId>
    <artifactId>scylla-driver-parent</artifactId>
    <version>3.11.0.2-SNAPSHOT</version>
=======
    <groupId>com.datastax.cassandra</groupId>
    <artifactId>cassandra-driver-parent</artifactId>
    <version>3.11.2-SNAPSHOT</version>
>>>>>>> 20a21053
    <packaging>pom</packaging>
    <name>Java Driver for Scylla and Apache Cassandra</name>
    <description>
        A driver for Scylla and Apache Cassandra 1.2+ that works exclusively with the Cassandra Query Language version 3
        (CQL3) and Cassandra's binary protocol.
    </description>

    <url>https://github.com/scylladb/java-driver</url>

    <inceptionYear>2012</inceptionYear>

    <modules>
        <module>driver-core</module>
        <module>driver-mapping</module>
        <module>driver-extras</module>
        <module>driver-examples</module>
        <module>driver-tests</module>
        <module>driver-dist</module>
    </modules>

    <properties>
        <project.build.sourceEncoding>UTF-8</project.build.sourceEncoding>
        <project.reporting.outputEncoding>UTF-8</project.reporting.outputEncoding>
        <cassandra.version>3.11.2</cassandra.version>
        <java.version>1.6</java.version>
        <log4j.version>1.2.17</log4j.version>
        <slf4j.version>1.7.25</slf4j.version>
        <slf4j-log4j12.version>1.7.25</slf4j-log4j12.version>
        <guava.version>19.0</guava.version>
        <netty.version>4.1.75.Final</netty.version>
        <netty-tcnative.version>2.0.50.Final</netty-tcnative.version>
        <metrics.version>3.2.2</metrics.version>
        <snappy.version>1.1.2.6</snappy.version>
        <lz4.version>1.4.1</lz4.version>
        <hdr.version>2.1.10</hdr.version>
        <jackson.version>2.8.11</jackson.version>
        <!-- jackson-databind 2.7.x is the last to support java 6 -->
        <jackson-databind.version>2.7.9.7</jackson-databind.version>
        <joda.version>2.9.9</joda.version>
        <jsr353-api.version>1.0</jsr353-api.version>
        <jsr353-ri.version>1.0.4</jsr353-ri.version>
        <!-- Note:  When upgrading either jnr-ffi or jnr-posix, ensure that the versions are compatible.
             JNR has broken compatibility between minor versions in the past. -->
        <jnr-ffi.version>2.1.7</jnr-ffi.version>
        <jnr-posix.version>3.0.44</jnr-posix.version>
        <groovy.version>2.4.7</groovy.version>
        <jax-rs.version>2.0.1</jax-rs.version>
        <jersey.version>2.23.1</jersey.version>
        <hk2.version>2.4.0-b34</hk2.version>
        <felix.version>4.4.1</felix.version>
        <!-- more recent versions of pax-exam require JDK7+ -->
        <pax-exam.version>3.6.0</pax-exam.version>
        <url.version>2.4.0</url.version>
        <testng.version>6.8.8</testng.version>
        <assertj.version>1.7.0</assertj.version>
        <mockito.version>1.10.8</mockito.version>
        <wiremock.version>2.25.0</wiremock.version>
        <commons-exec.version>1.3</commons-exec.version>
        <scassandra.version>1.1.2</scassandra.version>
        <logback.version>1.2.3</logback.version>
        <byteman.version>3.0.8</byteman.version>
        <ipprefix>127.0.1.</ipprefix>
        <!-- defaults below are overridden by profiles and/or submodules -->
        <test.groups>unit</test.groups>
        <test.osgi.skip>true</test.osgi.skip>
        <javadoc.opts />
    </properties>

    <dependencyManagement>

        <dependencies>

            <dependency>
                <groupId>com.scylladb</groupId>
                <artifactId>scylla-driver-core</artifactId>
                <version>${project.parent.version}</version>
            </dependency>

            <dependency>
                <groupId>com.scylladb</groupId>
                <artifactId>scylla-driver-core</artifactId>
                <version>${project.parent.version}</version>
                <classifier>shaded</classifier>
            </dependency>

            <dependency>
                <groupId>com.scylladb</groupId>
                <artifactId>scylla-driver-core</artifactId>
                <version>${project.parent.version}</version>
                <type>test-jar</type>
            </dependency>

            <dependency>
                <groupId>com.scylladb</groupId>
                <artifactId>scylla-driver-mapping</artifactId>
                <version>${project.parent.version}</version>
            </dependency>

            <dependency>
                <groupId>com.scylladb</groupId>
                <artifactId>scylla-driver-extras</artifactId>
                <version>${project.parent.version}</version>
            </dependency>

            <dependency>
                <groupId>com.google.guava</groupId>
                <artifactId>guava</artifactId>
                <version>${guava.version}</version>
            </dependency>

            <dependency>
                <groupId>io.netty</groupId>
                <artifactId>netty-handler</artifactId>
                <version>${netty.version}</version>
            </dependency>

            <dependency>
                <groupId>io.dropwizard.metrics</groupId>
                <artifactId>metrics-core</artifactId>
                <version>${metrics.version}</version>
            </dependency>

            <dependency>
                <groupId>org.slf4j</groupId>
                <artifactId>slf4j-api</artifactId>
                <version>${slf4j.version}</version>
            </dependency>

            <dependency>
                <groupId>com.github.jnr</groupId>
                <artifactId>jnr-ffi</artifactId>
                <version>${jnr-ffi.version}</version>
            </dependency>

            <dependency>
                <groupId>com.github.jnr</groupId>
                <artifactId>jnr-posix</artifactId>
                <version>${jnr-posix.version}</version>
            </dependency>

            <dependency>
                <groupId>org.xerial.snappy</groupId>
                <artifactId>snappy-java</artifactId>
                <version>${snappy.version}</version>
            </dependency>

            <dependency>
                <groupId>org.lz4</groupId>
                <artifactId>lz4-java</artifactId>
                <version>${lz4.version}</version>
            </dependency>

            <dependency>
                <groupId>io.netty</groupId>
                <artifactId>netty-transport-native-epoll</artifactId>
                <version>${netty.version}</version>
            </dependency>

            <dependency>
                <groupId>org.hdrhistogram</groupId>
                <artifactId>HdrHistogram</artifactId>
                <version>${hdr.version}</version>
            </dependency>

            <dependency>
                <groupId>com.fasterxml.jackson.core</groupId>
                <artifactId>jackson-core</artifactId>
                <version>${jackson.version}</version>
            </dependency>

            <dependency>
                <groupId>com.fasterxml.jackson.core</groupId>
                <artifactId>jackson-databind</artifactId>
                <version>${jackson-databind.version}</version>
            </dependency>

            <dependency>
                <groupId>com.fasterxml.jackson.core</groupId>
                <artifactId>jackson-annotations</artifactId>
                <version>${jackson.version}</version>
            </dependency>

            <dependency>
                <groupId>org.glassfish</groupId>
                <artifactId>javax.json</artifactId>
                <version>${jsr353-ri.version}</version>
            </dependency>

            <dependency>
                <groupId>javax.json</groupId>
                <artifactId>javax.json-api</artifactId>
                <version>${jsr353-api.version}</version>
            </dependency>

            <dependency>
                <groupId>javax.ws.rs</groupId>
                <artifactId>javax.ws.rs-api</artifactId>
                <version>${jax-rs.version}</version>
            </dependency>

            <dependency>
                <groupId>org.glassfish.jersey.core</groupId>
                <artifactId>jersey-server</artifactId>
                <version>${jersey.version}</version>
            </dependency>

            <dependency>
                <groupId>org.glassfish.jersey.media</groupId>
                <artifactId>jersey-media-json-jackson</artifactId>
                <version>${jersey.version}</version>
            </dependency>

            <dependency>
                <groupId>org.glassfish.jersey.containers</groupId>
                <artifactId>jersey-container-jdk-http</artifactId>
                <version>${jersey.version}</version>
            </dependency>

            <dependency>
                <groupId>org.glassfish.hk2</groupId>
                <artifactId>hk2-api</artifactId>
                <version>${hk2.version}</version>
            </dependency>

            <dependency>
                <groupId>javax.inject</groupId>
                <artifactId>javax.inject</artifactId>
                <version>1</version>
            </dependency>

            <dependency>
                <groupId>javax.annotation</groupId>
                <artifactId>javax.annotation-api</artifactId>
                <version>1.2</version>
            </dependency>

            <dependency>
                <groupId>javax.transaction</groupId>
                <artifactId>jta</artifactId>
                <version>1.1</version>
            </dependency>

            <dependency>
                <groupId>joda-time</groupId>
                <artifactId>joda-time</artifactId>
                <version>${joda.version}</version>
            </dependency>

            <dependency>
                <groupId>org.apache.felix</groupId>
                <artifactId>org.apache.felix.framework</artifactId>
                <version>${felix.version}</version>
            </dependency>

            <dependency>
                <groupId>org.ops4j.pax.exam</groupId>
                <artifactId>pax-exam</artifactId>
                <version>${pax-exam.version}</version>
            </dependency>

            <dependency>
                <groupId>org.ops4j.pax.exam</groupId>
                <artifactId>pax-exam-testng</artifactId>
                <version>${pax-exam.version}</version>
            </dependency>

            <dependency>
                <groupId>org.ops4j.pax.exam</groupId>
                <artifactId>pax-exam-container-forked</artifactId>
                <version>${pax-exam.version}</version>
            </dependency>

            <dependency>
                <groupId>org.ops4j.pax.exam</groupId>
                <artifactId>pax-exam-link-mvn</artifactId>
                <version>${pax-exam.version}</version>
            </dependency>

            <dependency>
                <groupId>org.ops4j.pax.url</groupId>
                <artifactId>pax-url-reference</artifactId>
                <version>${url.version}</version>
            </dependency>

            <dependency>
                <groupId>org.testng</groupId>
                <artifactId>testng</artifactId>
                <version>${testng.version}</version>
            </dependency>

            <dependency>
                <groupId>org.assertj</groupId>
                <artifactId>assertj-core</artifactId>
                <version>${assertj.version}</version>
            </dependency>

            <dependency>
                <groupId>org.mockito</groupId>
                <artifactId>mockito-all</artifactId>
                <version>${mockito.version}</version>
            </dependency>

            <dependency>
                <groupId>com.github.tomakehurst</groupId>
                <artifactId>wiremock</artifactId>
                <version>${wiremock.version}</version>
            </dependency>

            <dependency>
                <groupId>org.scassandra</groupId>
                <artifactId>java-client</artifactId>
                <version>${scassandra.version}</version>
                <exclusions>
                    <exclusion>
                        <groupId>ch.qos.logback</groupId>
                        <artifactId>logback-classic</artifactId>
                    </exclusion>
                </exclusions>
            </dependency>

            <dependency>
                <groupId>org.apache.commons</groupId>
                <artifactId>commons-exec</artifactId>
                <version>${commons-exec.version}</version>
            </dependency>

            <dependency>
                <groupId>io.netty</groupId>
                <artifactId>netty-tcnative</artifactId>
                <version>${netty-tcnative.version}</version>
                <classifier>${os.detected.classifier}</classifier>
            </dependency>

            <dependency>
                <groupId>log4j</groupId>
                <artifactId>log4j</artifactId>
                <version>${log4j.version}</version>
            </dependency>

            <dependency>
                <groupId>org.slf4j</groupId>
                <artifactId>slf4j-log4j12</artifactId>
                <version>${slf4j-log4j12.version}</version>
            </dependency>

            <dependency>
                <groupId>ch.qos.logback</groupId>
                <artifactId>logback-classic</artifactId>
                <version>${logback.version}</version>
            </dependency>

            <dependency>
                <groupId>org.ow2.asm</groupId>
                <artifactId>asm</artifactId>
                <version>5.0.3</version>
            </dependency>

            <dependency>
                <groupId>org.codehaus.groovy</groupId>
                <artifactId>groovy-all</artifactId>
                <version>${groovy.version}</version>
            </dependency>

        </dependencies>

    </dependencyManagement>

    <build>

        <extensions>

            <extension>
                <groupId>kr.motd.maven</groupId>
                <artifactId>os-maven-plugin</artifactId>
                <version>1.4.1.Final</version>
            </extension>

        </extensions>

        <!--
        Run the following command to check if plugin updates are available:
        mvn versions:display-plugin-updates
        -->
        <pluginManagement>

            <plugins>

                <plugin>
                    <artifactId>maven-clean-plugin</artifactId>
                    <version>3.0.0</version>
                </plugin>

                <plugin>
                    <artifactId>maven-resources-plugin</artifactId>
                    <version>3.0.2</version>
                </plugin>

                <plugin>
                    <artifactId>maven-site-plugin</artifactId>
                    <version>3.6</version>
                </plugin>

                <plugin>
                    <groupId>org.codehaus.mojo</groupId>
                    <artifactId>build-helper-maven-plugin</artifactId>
                    <!-- last version compatible with Java 6 -->
                    <version>1.9.1</version>
                </plugin>

                <plugin>
                    <artifactId>maven-enforcer-plugin</artifactId>
                    <version>1.4.1</version>
                </plugin>

                <plugin>
                    <artifactId>maven-compiler-plugin</artifactId>
                    <version>3.6.1</version>
                    <configuration>
                        <source>${java.version}</source>
                        <target>${java.version}</target>
                        <optimize>true</optimize>
                        <showDeprecation>true</showDeprecation>
                        <showWarnings>true</showWarnings>
                        <!--
                        Avoids warnings when cross-compiling to older source levels, see
                        https://blogs.oracle.com/darcy/entry/bootclasspath_older_source
                        -->
                        <compilerArgument>-Xlint:-options</compilerArgument>
                        <!-- this actually means: use incremental compilation -->
                        <useIncrementalCompilation>false</useIncrementalCompilation>
                    </configuration>
                </plugin>

                <plugin>
                    <groupId>org.codehaus.gmaven</groupId>
                    <artifactId>gmaven-plugin</artifactId>
                    <version>1.5</version>
                    <extensions>true</extensions>
                    <executions>
                        <execution>
                            <goals>
                                <goal>testCompile</goal>
                            </goals>
                            <configuration>
                                <sources>
                                    <fileset>
                                        <directory>${pom.basedir}/src/test/groovy</directory>
                                        <includes>
                                            <include>**/*.groovy</include>
                                        </includes>
                                    </fileset>
                                </sources>
                            </configuration>
                        </execution>
                    </executions>
                    <dependencies>
                        <dependency>
                            <groupId>org.codehaus.groovy</groupId>
                            <artifactId>groovy-all</artifactId>
                            <version>${groovy.version}</version>
                        </dependency>
                    </dependencies>
                </plugin>

                <plugin>
                    <artifactId>maven-source-plugin</artifactId>
                    <version>3.0.1</version>
                    <executions>
                        <execution>
                            <id>attach-sources</id>
                            <phase>package</phase>
                            <goals>
                                <goal>jar-no-fork</goal>
                            </goals>
                        </execution>
                    </executions>
                </plugin>

                <plugin>
                    <artifactId>maven-javadoc-plugin</artifactId>
                    <version>2.10.4</version>
                    <inherited>true</inherited>
                    <configuration>
                        <quiet>true</quiet>
                        <verbose>false</verbose>
                        <additionalparam>${javadoc.opts}</additionalparam>
                        <links>
                            <link>https://docs.oracle.com/javase/8/docs/api/</link>
                            <link>https://google.github.io/guava/releases/19.0/api/docs/</link>
                            <link>http://netty.io/4.0/api/</link>
                            <link>http://www.joda.org/joda-time/apidocs/</link>
                            <link>http://fasterxml.github.io/jackson-core/javadoc/2.8/</link>
                            <link>http://fasterxml.github.io/jackson-databind/javadoc/2.7/</link>
                            <link>https://javaee-spec.java.net/nonav/javadocs/</link>
                        </links>
                        <!-- optional dependencies from other modules (must be explicitly declared here in order to be correctly resolved) -->
                        <additionalDependencies>
                            <additionalDependency>
                                <groupId>org.xerial.snappy</groupId>
                                <artifactId>snappy-java</artifactId>
                                <version>${snappy.version}</version>
                            </additionalDependency>
                            <additionalDependency>
                                <groupId>org.lz4</groupId>
                                <artifactId>lz4-java</artifactId>
                                <version>${lz4.version}</version>
                            </additionalDependency>
                            <additionalDependency>
                                <groupId>org.hdrhistogram</groupId>
                                <artifactId>HdrHistogram</artifactId>
                                <version>${hdr.version}</version>
                            </additionalDependency>
                            <additionalDependency>
                                <groupId>com.fasterxml.jackson.core</groupId>
                                <artifactId>jackson-core</artifactId>
                                <version>${jackson.version}</version>
                            </additionalDependency>
                            <additionalDependency>
                                <groupId>com.fasterxml.jackson.core</groupId>
                                <artifactId>jackson-annotations</artifactId>
                                <version>${jackson.version}</version>
                            </additionalDependency>
                            <additionalDependency>
                                <groupId>com.fasterxml.jackson.core</groupId>
                                <artifactId>jackson-databind</artifactId>
                                <version>${jackson-databind.version}</version>
                            </additionalDependency>
                            <additionalDependency>
                                <groupId>joda-time</groupId>
                                <artifactId>joda-time</artifactId>
                                <version>${joda.version}</version>
                            </additionalDependency>
                            <additionalDependency>
                                <groupId>javax.json</groupId>
                                <artifactId>javax.json-api</artifactId>
                                <version>${jsr353-api.version}</version>
                            </additionalDependency>
                        </additionalDependencies>
                    </configuration>
                    <executions>
                        <execution>
                            <id>attach-javadocs</id>
                            <goals>
                                <goal>jar</goal>
                            </goals>
                        </execution>
                    </executions>
                </plugin>

                <plugin>
                    <artifactId>maven-jar-plugin</artifactId>
                    <version>3.0.2</version>
                </plugin>

                <plugin>
                    <groupId>org.apache.felix</groupId>
                    <artifactId>maven-bundle-plugin</artifactId>
                    <extensions>true</extensions>
                    <!-- last version compatible with Java 6 -->
                    <version>2.5.4</version>
                    <configuration>
                        <instructions>
                            <Bundle-Version>${project.version}</Bundle-Version>
                            <_include>-osgi.bnd</_include>
                        </instructions>
                        <supportedProjectTypes>
                            <supportedProjectType>jar</supportedProjectType>
                            <supportedProjectType>bundle</supportedProjectType>
                            <supportedProjectType>pom</supportedProjectType>
                        </supportedProjectTypes>
                    </configuration>
                </plugin>

                <plugin>
                    <artifactId>maven-shade-plugin</artifactId>
                    <version>3.0.0</version>
                </plugin>

                <plugin>
                    <artifactId>maven-release-plugin</artifactId>
                    <version>2.5.3</version>
                    <configuration>
                        <tagNameFormat>@{project.version}</tagNameFormat>
                        <autoVersionSubmodules>true</autoVersionSubmodules>
                        <!-- useReleaseProfile>false</useReleaseProfile>
                        <releaseProfiles>release</releaseProfiles>
                        <goals>deploy</goals-->
                        <pushChanges>true</pushChanges>
                        <mavenExecutorId>forked-path</mavenExecutorId>
                        <arguments>-Dgpg.passphrase=${gpg.passphrase}</arguments>
                    </configuration>
                    <dependencies>
                        <dependency>
                            <groupId>org.apache.maven.scm</groupId>
                            <artifactId>maven-scm-provider-gitexe</artifactId>
                            <version>1.9.5</version>
                        </dependency>
                    </dependencies>
                </plugin>

                <plugin>
                    <artifactId>maven-assembly-plugin</artifactId>
                    <version>3.0.0</version>
                </plugin>

                <plugin>
                    <artifactId>maven-install-plugin</artifactId>
                    <version>2.5.2</version>
                </plugin>

                <plugin>
                    <artifactId>maven-deploy-plugin</artifactId>
                    <version>2.8.2</version>
                    <executions>
                        <execution>
                            <id>default-deploy</id>
                            <phase>deploy</phase>
                            <goals>
                                <goal>deploy</goal>
                            </goals>
                        </execution>
                    </executions>
                </plugin>

                <plugin>
                    <groupId>org.codehaus.mojo</groupId>
                    <artifactId>clirr-maven-plugin</artifactId>
                    <!-- Last version compatible with Java 6 -->
                    <version>2.7</version>
                    <executions>
                        <execution>
                            <phase>compile</phase>
                            <goals>
                                <goal>check</goal>
                            </goals>
                        </execution>
                    </executions>
                    <configuration>
<<<<<<< HEAD
                        <comparisonVersion>3.10.2.0</comparisonVersion>
=======
                        <comparisonVersion>3.11.1</comparisonVersion>
>>>>>>> 20a21053
                        <ignoredDifferencesFile>../clirr-ignores.xml</ignoredDifferencesFile>
                        <excludes>
                            <exclude>com/datastax/shaded/**</exclude>
                        </excludes>
                    </configuration>
                    <!--
                    Workaround to make clirr plugin work with Java 8.
                    The bug is actually in the BCEL library,
                    see https://issues.apache.org/jira/browse/BCEL-173.
                    See also https://github.com/RichardWarburton/lambda-behave/issues/31#issuecomment-86052095
                    -->
                    <dependencies>
                        <dependency>
                            <groupId>com.google.code.findbugs</groupId>
                            <artifactId>bcel-findbugs</artifactId>
                            <version>6.0</version>
                        </dependency>
                    </dependencies>
                </plugin>

                <plugin>
                    <groupId>com.coveo</groupId>
                    <artifactId>fmt-maven-plugin</artifactId>
                    <version>2.9</version>
                </plugin>

                <plugin>
                    <groupId>org.codehaus.mojo</groupId>
                    <artifactId>animal-sniffer-maven-plugin</artifactId>
                    <version>1.15</version>
                    <executions>
                        <execution>
                            <id>check-jdk6</id>
                            <phase>process-classes</phase>
                            <goals>
                                <goal>check</goal>
                            </goals>
                            <configuration>
                                <signature>
                                    <groupId>org.codehaus.mojo.signature</groupId>
                                    <artifactId>java16</artifactId>
                                    <version>1.0</version>
                                </signature>
                                <annotations>
                                    <annotation>com.datastax.driver.core.IgnoreJDK6Requirement</annotation>
                                </annotations>
                            </configuration>
                        </execution>
                        <execution>
                            <id>check-jdk8</id>
                            <goals>
                                <goal>check</goal>
                            </goals>
                            <configuration>
                                <signature>
                                    <groupId>org.codehaus.mojo.signature</groupId>
                                    <artifactId>java18</artifactId>
                                    <version>1.0</version>
                                </signature>
                            </configuration>
                        </execution>
                    </executions>
                </plugin>

                <plugin>
                    <artifactId>maven-surefire-plugin</artifactId>
                    <!-- do not upgrade until https://issues.apache.org/jira/browse/SUREFIRE-1302 is fixed -->
                    <version>2.18</version>
                    <configuration>
                        <groups>${test.groups}</groups>
                        <useFile>false</useFile>
                        <argLine>-Djdk.attach.allowAttachSelf=true</argLine>
                        <systemPropertyVariables>
                            <cassandra.version>${cassandra.version}</cassandra.version>
                            <ipprefix>${ipprefix}</ipprefix>
                            <com.datastax.driver.NEW_NODE_DELAY_SECONDS>60</com.datastax.driver.NEW_NODE_DELAY_SECONDS>
                        </systemPropertyVariables>
                        <classpathDependencyExcludes>
                            <classpathDependencyExcludes>io.netty:netty-transport-native-epoll</classpathDependencyExcludes>
                        </classpathDependencyExcludes>
                        <properties>
                            <property>
                                <name>usedefaultlisteners</name>
                                <value>false
                                </value> <!-- disable default listeners as some of the html reports do a lot of File I/O -->
                            </property>
                            <property>
                                <!-- Don't skip tests after a @Before method throws a SkipException -->
                                <name>configfailurepolicy</name>
                                <value>continue</value>
                            </property>
                        </properties>
                    </configuration>
                </plugin>

                <plugin>
                    <artifactId>maven-failsafe-plugin</artifactId>
                    <!-- do not upgrade until https://issues.apache.org/jira/browse/SUREFIRE-1302 is fixed -->
                    <version>2.18</version>
                    <configuration>
                        <groups>${test.groups}</groups>
                        <useFile>false</useFile>
                        <systemPropertyVariables>
                            <cassandra.version>${cassandra.version}</cassandra.version>
                            <ipprefix>${ipprefix}</ipprefix>
                            <com.datastax.driver.NEW_NODE_DELAY_SECONDS>60</com.datastax.driver.NEW_NODE_DELAY_SECONDS>
                        </systemPropertyVariables>
                        <classpathDependencyExcludes>
                            <classpathDependencyExcludes>io.netty:netty-transport-native-epoll</classpathDependencyExcludes>
                        </classpathDependencyExcludes>
                        <properties>
                            <property>
                                <name>usedefaultlisteners</name>
                                <value>false
                                </value> <!-- disable default listeners as some of the html reports do a lot of File I/O -->
                            </property>
                            <property>
                                <!-- Don't skip tests after a @Before method throws a SkipException -->
                                <name>configfailurepolicy</name>
                                <value>continue</value>
                            </property>
                        </properties>
                    </configuration>
                    <executions>
                        <execution>
                            <goals>
                                <goal>integration-test</goal>
                                <goal>verify</goal>
                            </goals>
                        </execution>
                    </executions>
                </plugin>

                <plugin>
                    <groupId>org.apache.maven.plugins</groupId>
                    <artifactId>maven-gpg-plugin</artifactId>
                    <version>1.5</version>
                    <executions>
                        <execution>
                            <id>sign-artifacts</id>
                            <phase>verify</phase>
                            <goals>
                                <goal>sign</goal>
                            </goals>
                            <configuration>
                                <gpgArguments>
                                    <arg>--pinentry-mode</arg>
                                    <arg>loopback</arg>
                                </gpgArguments>
                            </configuration>
                        </execution>
                    </executions>
                </plugin>

                <plugin>
                    <groupId>org.sonatype.plugins</groupId>
                    <artifactId>nexus-staging-maven-plugin</artifactId>
                    <version>1.6.8</version>
                    <extensions>true</extensions>
                    <configuration>
                        <serverId>ossrh</serverId>
                        <nexusUrl>https://oss.sonatype.org/</nexusUrl>
                        <autoReleaseAfterClose>true</autoReleaseAfterClose>
                    </configuration>
                </plugin>

                <plugin>
                    <groupId>org.ops4j</groupId>
                    <artifactId>maven-pax-plugin</artifactId>
                    <version>1.6.0</version>
                    <configuration>
                        <framework>felix</framework>
                        <showWarnings>true</showWarnings>
                        <provision>
                            <param>--platform=felix</param>
                            <param>--version=${felix.version}</param>
                            <param>--log=debug</param>
                            <param>--systemPackages=sun.misc</param>
                        </provision>
                    </configuration>
                </plugin>

                <!--This plugin's configuration is used to store Eclipse m2e settings only. It has no influence on the Maven build itself.-->
                <plugin>
                    <groupId>org.eclipse.m2e</groupId>
                    <artifactId>lifecycle-mapping</artifactId>
                    <version>1.0.0</version>
                    <configuration>
                        <lifecycleMappingMetadata>
                            <pluginExecutions>
                                <pluginExecution>
                                    <pluginExecutionFilter>
                                        <groupId>org.apache.maven.plugins</groupId>
                                        <artifactId>maven-jar-plugin</artifactId>
                                        <versionRange>[2.2,)</versionRange>
                                        <goals>
                                            <goal>test-jar</goal>
                                        </goals>
                                    </pluginExecutionFilter>
                                    <action>
                                        <ignore />
                                    </action>
                                </pluginExecution>
                                <pluginExecution>
                                    <pluginExecutionFilter>
                                        <groupId>org.codehaus.mojo</groupId>
                                        <artifactId>clirr-maven-plugin</artifactId>
                                        <versionRange>[2.7,)</versionRange>
                                        <goals>
                                            <goal>check</goal>
                                        </goals>
                                    </pluginExecutionFilter>
                                    <action>
                                        <ignore />
                                    </action>
                                </pluginExecution>
                                <pluginExecution>
                                    <pluginExecutionFilter>
                                        <groupId>org.codehaus.gmaven</groupId>
                                        <artifactId>gmaven-plugin</artifactId>
                                        <versionRange>[1.5,)</versionRange>
                                        <goals>
                                            <goal>testCompile</goal>
                                        </goals>
                                    </pluginExecutionFilter>
                                    <action>
                                        <ignore />
                                    </action>
                                </pluginExecution>
                            </pluginExecutions>
                        </lifecycleMappingMetadata>
                    </configuration>
                </plugin>

            </plugins>

        </pluginManagement>

        <plugins>

            <plugin>
                <groupId>org.codehaus.mojo</groupId>
                <artifactId>animal-sniffer-maven-plugin</artifactId>
            </plugin>

            <plugin>
                <groupId>org.codehaus.mojo</groupId>
                <artifactId>clirr-maven-plugin</artifactId>
            </plugin>

        </plugins>

    </build>

    <profiles>

        <profile>
            <id>release-sign-artifacts</id>
            <activation>
                <property>
                    <name>performRelease</name>
                    <value>true</value>
                </property>
            </activation>
            <build>
                <plugins>
                    <plugin>
                        <groupId>org.apache.maven.plugins</groupId>
                        <artifactId>maven-gpg-plugin</artifactId>
                        <executions>
                            <execution>
                                <id>sign-artifacts</id>
                                <phase>verify</phase>
                                <goals>
                                    <goal>sign</goal>
                                </goals>
                            </execution>
                        </executions>
                    </plugin>
                </plugins>
            </build>
        </profile>

        <profile>
            <id>short</id>
            <properties>
                <test.groups>unit,short</test.groups>
                <test.osgi.skip>false</test.osgi.skip>
            </properties>
        </profile>

        <profile>
            <id>long</id>
            <properties>
                <test.groups>unit,short,long</test.groups>
                <test.osgi.skip>false</test.osgi.skip>
            </properties>
        </profile>

        <profile>
            <id>duration</id>
            <properties>
                <test.groups>unit,short,long,duration</test.groups>
                <test.osgi.skip>false</test.osgi.skip>
            </properties>
        </profile>

        <profile>
            <id>doc</id>
            <properties>
                <test.groups>unit,doc</test.groups>
            </properties>
        </profile>

        <!-- default profile settings for 'isolated' test group, will skip tests unless overridden in child module. -->
        <profile>
            <id>isolated</id>
            <properties>
                <test.groups>isolated</test.groups>
            </properties>
            <build>
                <plugins>
                    <plugin>
                        <artifactId>maven-surefire-plugin</artifactId>
                        <configuration>
                            <skip>true</skip>
                            <forkCount>1</forkCount>
                            <reuseForks>false</reuseForks>
                            <reportNameSuffix>isolated</reportNameSuffix>
                            <!-- This requires includes to be explicitly specified by implementing classes.
                                 This is needed to prevent creating a JVM fork for each test, even those that don't
                                 have the isolated group. -->
                            <includes />
                        </configuration>
                    </plugin>
                </plugins>
            </build>
        </profile>

        <!--
        Profile activated when releasing. See:
        http://central.sonatype.org/pages/apache-maven.html
        -->
        <profile>
            <id>release</id>
            <build>
                <plugins>
                    <plugin>
                        <artifactId>maven-enforcer-plugin</artifactId>
                        <executions>
                            <execution>
                                <id>enforce-java8</id>
                                <goals>
                                    <goal>enforce</goal>
                                </goals>
                                <configuration>
                                    <rules>
                                        <requireJavaVersion>
                                            <version>1.8</version>
                                        </requireJavaVersion>
                                    </rules>
                                </configuration>
                            </execution>
                        </executions>
                    </plugin>
                    <plugin>
                        <artifactId>maven-source-plugin</artifactId>
                        <executions>
                            <execution>
                                <id>attach-sources</id>
                                <goals>
                                    <goal>jar-no-fork</goal>
                                </goals>
                            </execution>
                        </executions>
                    </plugin>
                    <plugin>
                        <artifactId>maven-javadoc-plugin</artifactId>
                        <executions>
                            <execution>
                                <id>attach-javadocs</id>
                                <goals>
                                    <goal>jar</goal>
                                </goals>
                            </execution>
                        </executions>
                    </plugin>
                    <plugin>
                        <groupId>org.apache.maven.plugins</groupId>
                        <artifactId>maven-gpg-plugin</artifactId>
                        <executions>
                            <execution>
                                <id>sign-artifacts</id>
                                <phase>verify</phase>
                                <goals>
                                    <goal>sign</goal>
                                </goals>
                            </execution>
                        </executions>
                    </plugin>
                    <plugin>
                        <groupId>org.sonatype.plugins</groupId>
                        <artifactId>nexus-staging-maven-plugin</artifactId>
                        <extensions>true</extensions>
                        <configuration>
                            <serverId>ossrh</serverId>
                            <nexusUrl>https://oss.sonatype.org/</nexusUrl>
                            <autoReleaseAfterClose>true</autoReleaseAfterClose>
                            <!-- skipLocalStaging>true</skipLocalStaging -->
                        </configuration>
                    </plugin>
                </plugins>
            </build>
        </profile>

        <profile>
            <id>modern-jdks</id>
            <activation>
                <jdk>[1.8,)</jdk>
            </activation>
            <properties>
                <javadoc.opts>-Xdoclint:none</javadoc.opts>
            </properties>
            <build>
                <plugins>
                    <!-- only activate for jdk8+ since requires java 8 -->
                    <plugin>
                        <groupId>com.coveo</groupId>
                        <artifactId>fmt-maven-plugin</artifactId>
                        <executions>
                            <execution>
                                <id>check-format</id>
                                <phase>initialize</phase>
                                <goals>
                                    <goal>check</goal>
                                </goals>
                            </execution>
                        </executions>
                    </plugin>
                </plugins>
            </build>
        </profile>

        <profile>
            <id>legacy-jdks</id>
            <activation>
                <jdk>[,1.8)</jdk>
            </activation>
            <build>
                <plugins>
                    <plugin>
                        <!--
                        Exclude Jdk* test classes from being run
                        This is needed in event that code was built with JDK8
                        and tests are ran with JDK6 or 7.
                        Note that running CCM tests with a legacy JDK require
                        setting two system properties: ccm.java.home and ccm.path;
                        both should point to a valid JDK8+ installation.
                        -->
                        <artifactId>maven-surefire-plugin</artifactId>
                        <configuration>
                            <excludes>
                                <exclude>**/jdk8/*.java</exclude>
                                <exclude>**/Jdk8*.java</exclude>
                            </excludes>
                        </configuration>
                    </plugin>
                </plugins>
            </build>
        </profile>

        <profile>
            <id>jdk10</id>
            <activation>
                <jdk>10.0</jdk>
            </activation>
            <properties>
                <!-- skip osgi testing for JDK 10 as pax-exam does not support it yet. -->
                <test.osgi.skip>true</test.osgi.skip>
            </properties>
        </profile>
    </profiles>

    <distributionManagement>
        <snapshotRepository>
            <id>ossrh</id>
            <url>https://oss.sonatype.org/content/repositories/snapshots</url>
        </snapshotRepository>
        <repository>
            <id>ossrh</id>
            <url>https://oss.sonatype.org/service/local/staging/deploy/maven2/</url>
        </repository>
    </distributionManagement>

    <licenses>
        <license>
            <name>Apache 2</name>
            <url>http://www.apache.org/licenses/LICENSE-2.0.txt</url>
            <distribution>repo</distribution>
            <comments>Apache License Version 2.0</comments>
        </license>
    </licenses>

    <scm>
        <connection>scm:git:https://github.com/scylladb/java-driver</connection>
        <developerConnection>scm:git:https://github.com/scylladb/java-driver</developerConnection>
        <url>https://github.com/scylladb/java-driver</url>
        <tag>HEAD</tag>
    </scm>

    <developers>
        <developer>
            <name>Various</name>
            <organization>DataStax</organization>
        </developer>
        <developer>
            <name>Various</name>
            <organization>ScyllaDB</organization>
        </developer>
    </developers>

</project><|MERGE_RESOLUTION|>--- conflicted
+++ resolved
@@ -23,15 +23,9 @@
 
     <modelVersion>4.0.0</modelVersion>
 
-<<<<<<< HEAD
     <groupId>com.scylladb</groupId>
     <artifactId>scylla-driver-parent</artifactId>
-    <version>3.11.0.2-SNAPSHOT</version>
-=======
-    <groupId>com.datastax.cassandra</groupId>
-    <artifactId>cassandra-driver-parent</artifactId>
-    <version>3.11.2-SNAPSHOT</version>
->>>>>>> 20a21053
+    <version>3.11.2.0-SNAPSHOT</version>
     <packaging>pom</packaging>
     <name>Java Driver for Scylla and Apache Cassandra</name>
     <description>
@@ -670,11 +664,7 @@
                         </execution>
                     </executions>
                     <configuration>
-<<<<<<< HEAD
-                        <comparisonVersion>3.10.2.0</comparisonVersion>
-=======
-                        <comparisonVersion>3.11.1</comparisonVersion>
->>>>>>> 20a21053
+                        <comparisonVersion>3.11.0.1</comparisonVersion>
                         <ignoredDifferencesFile>../clirr-ignores.xml</ignoredDifferencesFile>
                         <excludes>
                             <exclude>com/datastax/shaded/**</exclude>
