# -*- coding: utf-8 -*-

<<<<<<< HEAD
from datetime import date
import os
=======
import os
from datetime import date
>>>>>>> 89cb49aa
import re
from docutils import nodes
from recommonmark.transform import AutoStructify
from recommonmark.parser import CommonMarkParser, splitext, urlparse
from sphinx_scylladb_theme.utils import multiversion_regex_builder


# -- General configuration ------------------------------------------------

# Build documentation for the following tags and branches
TAGS = []
BRANCHES = ['scylla-3.7.2.x', 'scylla-3.10.2.x', 'scylla-3.11.0.x', 'scylla-3.11.2.x']
# Set the latest version.
LATEST_VERSION = 'scylla-3.11.2.x'
# Set which versions are not released yet.
UNSTABLE_VERSIONS = []
# Set which versions are deprecated
DEPRECATED_VERSIONS = ['']

# Add any Sphinx extension module names here, as strings. They can be
# extensions coming with Sphinx (named 'sphinx.ext.*') or your custom
# ones.
extensions = [
    'sphinx.ext.todo',
    'sphinx.ext.mathjax',
    'sphinx.ext.githubpages',
    'sphinx.ext.extlinks',
    'sphinx_sitemap',
    'sphinx.ext.autosectionlabel',
    'sphinx_scylladb_theme',
    'sphinx_multiversion',
]

# The suffix(es) of source filenames.
# You can specify multiple suffix as a list of string:
#
source_suffix = {
    '.rst': 'restructuredtext',
    '.md': 'markdown',
}
autosectionlabel_prefix_document = True

class CustomCommonMarkParser(CommonMarkParser):
    
    def visit_document(self, node):
        pass
    
    def visit_link(self, mdnode):
        # Override to avoid checking if relative links exists
        ref_node = nodes.reference()
        destination = mdnode.destination
        _, ext = splitext(destination)

        url_check = urlparse(destination)
        scheme_known = bool(url_check.scheme)

        if not scheme_known and ext.replace('.', '') in self.supported:
            destination = destination.replace(ext, '')
        ref_node['refuri'] = destination
        ref_node.line = self._get_line(mdnode)
        if mdnode.title:
            ref_node['title'] = mdnode.title
        next_node = ref_node

        self.current_node.append(next_node)
        self.current_node = ref_node

def replace_relative_links(app, docname, source):
    result = source[0]
    for key in app.config.replacements:
        result = re.sub(key, app.config.replacements[key], result)
    source[0] = result

def setup(app):
    app.add_source_parser(CustomCommonMarkParser)
    app.add_config_value('recommonmark_config', {
        'enable_eval_rst': True,
        'enable_auto_toc_tree': False,
    }, True)
    app.add_transform(AutoStructify)

    # Replace DataStax links
    current_slug = os.getenv("SPHINX_MULTIVERSION_NAME", "stable")
    replacements = {r'docs.datastax.com/en/drivers/java\/(.*?)\/': "java-driver.docs.scylladb.com/" + current_slug + "/api/"}
    app.add_config_value('replacements', replacements, True)
    app.connect('source-read', replace_relative_links)

# The master toctree document.
master_doc = 'contents'

# General information about the project.
project = 'Scylla Java Driver'
copyright = str(date.today().year) + ', ScyllaDB. All rights reserved.'
author = u'Scylla Project Contributors'

# List of patterns, relative to source directory, that match files and
# directories to ignore when looking for source files.
# This patterns also effect to html_static_path and html_extra_path
exclude_patterns = ['_build', 'Thumbs.db', '.DS_Store', '_utils']

# The name of the Pygments (syntax highlighting) style to use.
pygments_style = 'sphinx'

# If true, `todo` and `todoList` produce output, else they produce nothing.
todo_include_todos = True

# -- Options for not found extension -------------------------------------------

# Template used to render the 404.html generated by this extension.
notfound_template =  '404.html'

# Prefix added to all the URLs generated in the 404 page.
notfound_urls_prefix = ''

# -- Options for redirect extension ---------------------------------------

# Read a YAML dictionary of redirections and generate an HTML file for each
redirects_file = "_utils/redirections.yaml"

# -- Options for multiversion extension ----------------------------------

# Whitelist pattern for tags
smv_tag_whitelist = multiversion_regex_builder(TAGS)
# Whitelist pattern for branches
smv_branch_whitelist = multiversion_regex_builder(BRANCHES)
# Defines which version is considered to be the latest stable version.
# Must be listed in smv_tag_whitelist or smv_branch_whitelist.
smv_latest_version = LATEST_VERSION
smv_rename_latest_version = 'stable'
# Whitelist pattern for remotes (set to None to use local branches only)
smv_remote_whitelist = r'^origin$'
# Pattern for released versions
smv_released_pattern = r'^tags/.*$'
# Format for versioned output directories inside the build directory
smv_outputdir_format = '{ref.name}'

# -- Options for sitemap extension ---------------------------------------

sitemap_url_scheme = 'stable/{link}'

# -- Options for HTML output ----------------------------------------------

# The theme to use for HTML and HTML Help pages.  See the documentation for
# a list of builtin themes.
#
html_theme = 'sphinx_scylladb_theme'

# Theme options are theme-specific and customize the look and feel of a theme
# further.  For a list of options available for each theme, see the
# documentation.
#
html_theme_options = {
    'conf_py_path': 'docs/source/',
    'branch_substring_removed': 'scylla-',
    'github_repository': 'scylladb/java-driver',
    'github_issues_repository': 'scylladb/java-driver',
    'hide_edit_this_page_button': 'false',
    'versions_unstable': UNSTABLE_VERSIONS,
    'versions_deprecated': DEPRECATED_VERSIONS,
    'hide_version_dropdown': ['scylla-3.x'],
}

# If not None, a 'Last updated on:' timestamp is inserted at every page
# bottom, using the given strftime format.
# The empty string is equivalent to '%b %d, %Y'.
#
html_last_updated_fmt = '%d %B %Y'

# Custom sidebar templates, maps document names to template names.
#
html_sidebars = {'**': ['side-nav.html']}

# Output file base name for HTML help builder.
htmlhelp_basename = 'ScyllaDocumentationdoc'

# URL which points to the root of the HTML documentation. 
html_baseurl = 'https://java-driver.docs.scylladb.com'

# Dictionary of values to pass into the template engine’s context for all pages
html_context = {'html_baseurl': html_baseurl}<|MERGE_RESOLUTION|>--- conflicted
+++ resolved
@@ -1,12 +1,7 @@
 # -*- coding: utf-8 -*-
 
-<<<<<<< HEAD
-from datetime import date
-import os
-=======
 import os
 from datetime import date
->>>>>>> 89cb49aa
 import re
 from docutils import nodes
 from recommonmark.transform import AutoStructify
