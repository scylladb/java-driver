--- conflicted
+++ resolved
@@ -149,11 +149,7 @@
 
   <dependencies>
     <dependency>
-<<<<<<< HEAD
       <groupId>com.scylladb</groupId>
-=======
-      <groupId>org.apache.cassandra</groupId>
->>>>>>> 105d378f
       <artifactId>java-driver-core</artifactId>
       <version>${driver.version}</version>
     </dependency>
@@ -378,11 +374,7 @@
 
 ```xml
 <dependency>
-<<<<<<< HEAD
-  <groupId>com.scylladb</groupId>
-=======
-  <groupId>org.apache.cassandra</groupId>
->>>>>>> 105d378f
+  <groupId>com.scylladb</groupId>
   <artifactId>java-driver-core</artifactId>
   <version>${driver.version}</version>
   <exclusions>
@@ -410,11 +402,7 @@
 
 ```xml
 <dependency>
-<<<<<<< HEAD
-  <groupId>com.scylladb</groupId>
-=======
-  <groupId>org.apache.cassandra</groupId>
->>>>>>> 105d378f
+  <groupId>com.scylladb</groupId>
   <artifactId>java-driver-core</artifactId>
   <version>${driver.version}</version>
   <exclusions>
@@ -445,11 +433,7 @@
 
 ```xml
 <dependency>
-<<<<<<< HEAD
-  <groupId>com.scylladb</groupId>
-=======
-  <groupId>org.apache.cassandra</groupId>
->>>>>>> 105d378f
+  <groupId>com.scylladb</groupId>
   <artifactId>java-driver-core</artifactId>
   <version>${driver.version}</version>
   <exclusions>
@@ -472,11 +456,7 @@
 
 ```xml
 <dependency>
-<<<<<<< HEAD
-  <groupId>com.scylladb</groupId>
-=======
-  <groupId>org.apache.cassandra</groupId>
->>>>>>> 105d378f
+  <groupId>com.scylladb</groupId>
   <artifactId>java-driver-core</artifactId>
   <version>${driver.version}</version>
   <exclusions>
@@ -500,11 +480,7 @@
 
 ```xml
 <dependency>
-<<<<<<< HEAD
-  <groupId>com.scylladb</groupId>
-=======
-  <groupId>org.apache.cassandra</groupId>
->>>>>>> 105d378f
+  <groupId>com.scylladb</groupId>
   <artifactId>java-driver-core</artifactId>
   <version>${driver.version}</version>
   <exclusions>
@@ -527,11 +503,7 @@
 
 ```xml
 <dependency>
-<<<<<<< HEAD
-  <groupId>com.scylladb</groupId>
-=======
-  <groupId>org.apache.cassandra</groupId>
->>>>>>> 105d378f
+  <groupId>com.scylladb</groupId>
   <artifactId>java-driver-core</artifactId>
   <version>${driver.version}</version>
   <exclusions>
@@ -569,11 +541,7 @@
 
 ```xml
 <dependency>
-<<<<<<< HEAD
-  <groupId>com.scylladb</groupId>
-=======
-  <groupId>org.apache.cassandra</groupId>
->>>>>>> 105d378f
+  <groupId>com.scylladb</groupId>
   <artifactId>java-driver-core</artifactId>
   <version>${driver.version}</version>
   <exclusions>
@@ -612,11 +580,7 @@
 
 ```xml
 <dependency>
-<<<<<<< HEAD
-  <groupId>com.scylladb</groupId>
-=======
-  <groupId>org.apache.cassandra</groupId>
->>>>>>> 105d378f
+  <groupId>com.scylladb</groupId>
   <artifactId>java-driver-core</artifactId>
   <version>${driver.version}</version>
   <exclusions>
@@ -641,23 +605,6 @@
 make use of these annotations in your own code you have to explicitly depend on these jars:
 
 ```xml
-<<<<<<< HEAD
-<dependency>
-  <groupId>com.scylladb</groupId>
-  <artifactId>java-driver-core</artifactId>
-  <version>${driver.version}</version>
-  <exclusions>
-    <exclusion>
-      <groupId>com.github.stephenc.jcip</groupId>
-      <artifactId>jcip-annotations</artifactId>
-    </exclusion>
-    <exclusion>
-      <groupId>com.github.spotbugs</groupId>
-      <artifactId>spotbugs-annotations</artifactId>
-    </exclusion>
-  </exclusions>
-</dependency>
-=======
 <dependencies>
   <dependency>
     <groupId>com.github.stephenc.jcip</groupId>
@@ -670,7 +617,27 @@
     <version>3.1.12</version>
   </dependency>
 </dependencies>
->>>>>>> 105d378f
+```
+
+Now those dependencies are included with `<scope>provided</scope>` in most `pom.xml` files.
+In older versions this was not the case and if you wanted to exclude those files to minimize JARs on your classpath, 
+you had to do the following:
+```xml
+<dependency>
+  <groupId>com.scylladb</groupId>
+  <artifactId>java-driver-core</artifactId>
+  <version>${driver.version}</version>
+  <exclusions>
+    <exclusion>
+      <groupId>com.github.stephenc.jcip</groupId>
+      <artifactId>jcip-annotations</artifactId>
+    </exclusion>
+    <exclusion>
+      <groupId>com.github.spotbugs</groupId>
+      <artifactId>spotbugs-annotations</artifactId>
+    </exclusion>
+  </exclusions>
+</dependency>
 ```
 
 However, there is one case when excluding those dependencies won't work: if you use [annotation
