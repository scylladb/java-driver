--- conflicted
+++ resolved
@@ -98,11 +98,7 @@
         </sourceDirs>
         <annotationProcessorPaths>
           <annotationProcessorPath>
-<<<<<<< HEAD
             <groupId>com.scylladb</groupId>
-=======
-            <groupId>org.apache.cassandra</groupId>
->>>>>>> 105d378f
             <artifactId>java-driver-mapper-processor</artifactId>
             <version>${java-driver.version}</version>
           </annotationProcessorPath>
