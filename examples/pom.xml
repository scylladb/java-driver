<?xml version="1.0" encoding="UTF-8"?>
<!--

    Copyright DataStax, Inc.

    Licensed under the Apache License, Version 2.0 (the "License");
    you may not use this file except in compliance with the License.
    You may obtain a copy of the License at

    http://www.apache.org/licenses/LICENSE-2.0

    Unless required by applicable law or agreed to in writing, software
    distributed under the License is distributed on an "AS IS" BASIS,
    WITHOUT WARRANTIES OR CONDITIONS OF ANY KIND, either express or implied.
    See the License for the specific language governing permissions and
    limitations under the License.

-->
<!--
    Copyright (C) 2020 ScyllaDB

    Modified by ScyllaDB
-->
<project xmlns="http://maven.apache.org/POM/4.0.0" xmlns:xsi="http://www.w3.org/2001/XMLSchema-instance" xsi:schemaLocation="http://maven.apache.org/POM/4.0.0 http://maven.apache.org/xsd/maven-4.0.0.xsd">
  <modelVersion>4.0.0</modelVersion>
  <parent>
    <artifactId>java-driver-parent</artifactId>
<<<<<<< HEAD
    <groupId>com.scylladb</groupId>
    <version>4.11.1.1-SNAPSHOT</version>
=======
    <groupId>com.datastax.oss</groupId>
    <version>4.13.0-SNAPSHOT</version>
>>>>>>> ab58fae4
  </parent>
  <artifactId>java-driver-examples</artifactId>
  <name>Java driver for Scylla and Apache Cassandra(R) - examples.</name>
  <description>A collection of examples to demonstrate Java Driver for Scylla and Apache Cassandra(R).</description>
  <dependencyManagement>
    <dependencies>
      <dependency>
        <groupId>${project.groupId}</groupId>
        <artifactId>java-driver-bom</artifactId>
        <version>${project.version}</version>
        <type>pom</type>
        <scope>import</scope>
      </dependency>
    </dependencies>
  </dependencyManagement>
  <dependencies>
    <!-- driver dependencies -->
    <dependency>
      <groupId>${project.groupId}</groupId>
      <artifactId>java-driver-core</artifactId>
    </dependency>
    <dependency>
      <groupId>${project.groupId}</groupId>
      <artifactId>java-driver-query-builder</artifactId>
    </dependency>
    <dependency>
      <groupId>${project.groupId}</groupId>
      <artifactId>java-driver-mapper-runtime</artifactId>
    </dependency>
    <!-- Jackson -->
    <dependency>
      <groupId>com.fasterxml.jackson.core</groupId>
      <artifactId>jackson-databind</artifactId>
    </dependency>
    <dependency>
      <groupId>com.fasterxml.jackson.jaxrs</groupId>
      <artifactId>jackson-jaxrs-base</artifactId>
      <version>${jackson.version}</version>
      <optional>true</optional>
    </dependency>
    <dependency>
      <groupId>com.fasterxml.jackson.jaxrs</groupId>
      <artifactId>jackson-jaxrs-json-provider</artifactId>
      <version>${jackson.version}</version>
      <optional>true</optional>
    </dependency>
    <!--JSR-353 (Java JSON API)-->
    <dependency>
      <groupId>javax.json</groupId>
      <artifactId>javax.json-api</artifactId>
      <optional>true</optional>
    </dependency>
    <dependency>
      <groupId>org.glassfish</groupId>
      <artifactId>javax.json</artifactId>
      <optional>true</optional>
      <scope>runtime</scope>
    </dependency>
    <!--JAX-RS-->
    <dependency>
      <groupId>javax.ws.rs</groupId>
      <artifactId>javax.ws.rs-api</artifactId>
      <optional>true</optional>
    </dependency>
    <!--Jersey-->
    <dependency>
      <groupId>org.glassfish.jersey.core</groupId>
      <artifactId>jersey-server</artifactId>
      <optional>true</optional>
    </dependency>
    <dependency>
      <groupId>org.glassfish.jersey.media</groupId>
      <artifactId>jersey-media-json-jackson</artifactId>
      <optional>true</optional>
    </dependency>
    <dependency>
      <groupId>org.glassfish.jersey.containers</groupId>
      <artifactId>jersey-container-jdk-http</artifactId>
      <optional>true</optional>
    </dependency>
    <!--CDI frameworks (HK2)-->
    <dependency>
      <groupId>org.glassfish.hk2</groupId>
      <artifactId>hk2-api</artifactId>
      <optional>true</optional>
    </dependency>
    <dependency>
      <groupId>org.glassfish.jersey.inject</groupId>
      <artifactId>jersey-hk2</artifactId>
      <optional>true</optional>
    </dependency>
    <!-- Standard annotations -->
    <dependency>
      <groupId>javax.inject</groupId>
      <artifactId>javax.inject</artifactId>
      <optional>true</optional>
    </dependency>
    <dependency>
      <groupId>javax.annotation</groupId>
      <artifactId>javax.annotation-api</artifactId>
      <optional>true</optional>
    </dependency>
    <!-- Logging -->
    <dependency>
      <groupId>ch.qos.logback</groupId>
      <artifactId>logback-classic</artifactId>
      <scope>runtime</scope>
    </dependency>
    <dependency>
      <groupId>at.favre.lib</groupId>
      <artifactId>bcrypt</artifactId>
      <version>0.8.0</version>
    </dependency>
    <!-- Reactor (reactive framework) -->
    <dependency>
      <groupId>io.projectreactor</groupId>
      <artifactId>reactor-core</artifactId>
    </dependency>
  </dependencies>
  <build>
    <plugins>
      <plugin>
        <artifactId>maven-compiler-plugin</artifactId>
        <configuration>
          <source>1.8</source>
          <target>1.8</target>
          <annotationProcessorPaths>
            <path>
              <groupId>com.scylladb</groupId>
              <artifactId>java-driver-mapper-processor</artifactId>
              <version>${project.version}</version>
            </path>
          </annotationProcessorPaths>
        </configuration>
      </plugin>
      <plugin>
        <artifactId>maven-jar-plugin</artifactId>
        <configuration>
          <archive>
            <manifestEntries>
              <Automatic-Module-Name>com.datastax.oss.driver.examples</Automatic-Module-Name>
            </manifestEntries>
          </archive>
        </configuration>
      </plugin>
      <plugin>
        <groupId>org.revapi</groupId>
        <artifactId>revapi-maven-plugin</artifactId>
        <configuration>
          <skip>true</skip>
        </configuration>
      </plugin>
      <plugin>
        <artifactId>maven-javadoc-plugin</artifactId>
        <configuration>
          <skip>true</skip>
        </configuration>
      </plugin>
      <plugin>
        <artifactId>maven-gpg-plugin</artifactId>
        <configuration>
          <skip>true</skip>
        </configuration>
      </plugin>
      <plugin>
        <artifactId>maven-install-plugin</artifactId>
        <configuration>
          <skip>true</skip>
        </configuration>
      </plugin>
      <plugin>
        <artifactId>maven-deploy-plugin</artifactId>
        <configuration>
          <skip>true</skip>
        </configuration>
      </plugin>
      <plugin>
        <groupId>org.sonatype.plugins</groupId>
        <artifactId>nexus-staging-maven-plugin</artifactId>
        <configuration>
          <skipNexusStagingDeployMojo>true</skipNexusStagingDeployMojo>
        </configuration>
      </plugin>
    </plugins>
  </build>
</project><|MERGE_RESOLUTION|>--- conflicted
+++ resolved
@@ -25,13 +25,8 @@
   <modelVersion>4.0.0</modelVersion>
   <parent>
     <artifactId>java-driver-parent</artifactId>
-<<<<<<< HEAD
     <groupId>com.scylladb</groupId>
-    <version>4.11.1.1-SNAPSHOT</version>
-=======
-    <groupId>com.datastax.oss</groupId>
-    <version>4.13.0-SNAPSHOT</version>
->>>>>>> ab58fae4
+    <version>4.13.0.0-SNAPSHOT</version>
   </parent>
   <artifactId>java-driver-examples</artifactId>
   <name>Java driver for Scylla and Apache Cassandra(R) - examples.</name>
