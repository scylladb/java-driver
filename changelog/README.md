--- conflicted
+++ resolved
@@ -7,7 +7,6 @@
 - [bug] JAVA-1209: ProtocolOptions.getProtocolVersion() should return null instead of throwing NPE if Cluster has not
         been init'd.
 - [improvement] JAVA-1204: Update documentation to indicate tcnative version requirement.
-<<<<<<< HEAD
 - [bug] JAVA-1186: Fix duplicated hosts in DCAwarePolicy warn message.
 - [bug] JAVA-1187: Fix warning message when local CL used with RoundRobinPolicy.
 - [improvement] JAVA-1175: Warn if DCAwarePolicy configuration is inconsistent.
@@ -15,9 +14,7 @@
 - [bug] JAVA-1202: Handle null rpc_address when checking schema agreement.
 - [improvement] JAVA-1198: Document that BoundStatement is not thread-safe.
 - [improvement] JAVA-1200: Upgrade LZ4 to 1.3.0.
-=======
 - [bug] JAVA-1232: Fix NPE in IdempotenceAwareRetryPolicy.isIdempotent.
->>>>>>> f5f02702
 
 
 ### 3.0.2
