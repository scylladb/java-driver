--- conflicted
+++ resolved
@@ -304,36 +304,6 @@
       this.resultFuture = resultFuture;
     }
 
-<<<<<<< HEAD
-          InFlightHandler inFlightHandler =
-              new InFlightHandler(
-                  protocolVersion,
-                  new StreamIdGenerator(maxRequestsPerConnection),
-                  maxOrphanRequests,
-                  setKeyspaceTimeoutMillis,
-                  channel.newPromise(),
-                  options.eventCallback,
-                  options.ownerLogPrefix);
-          HeartbeatHandler heartbeatHandler = new HeartbeatHandler(defaultConfig);
-          ProtocolInitHandler initHandler =
-              new ProtocolInitHandler(
-                  context, protocolVersion, clusterName, endPoint, options, heartbeatHandler, true);
-
-          ChannelPipeline pipeline = channel.pipeline();
-          context
-              .getSslHandlerFactory()
-              .map(f -> f.newSslHandler(channel, endPoint))
-              .map(h -> pipeline.addLast(SSL_HANDLER_NAME, h));
-
-          // Only add meter handlers on the pipeline if metrics are enabled.
-          SessionMetricUpdater sessionMetricUpdater =
-              context.getMetricsFactory().getSessionUpdater();
-          if (nodeMetricUpdater.isEnabled(DefaultNodeMetric.BYTES_RECEIVED, null)
-              || sessionMetricUpdater.isEnabled(DefaultSessionMetric.BYTES_RECEIVED, null)) {
-            pipeline.addLast(
-                INBOUND_TRAFFIC_METER_NAME,
-                new InboundTrafficMeter(nodeMetricUpdater, sessionMetricUpdater));
-=======
     @Override
     protected void initChannel(Channel channel) {
       try {
@@ -359,7 +329,6 @@
                 maxOrphanRequests,
                 DefaultDriverOption.CONNECTION_MAX_REQUESTS.getPath(),
                 maxRequestsPerConnection / 4);
->>>>>>> ab58fae4
           }
           maxOrphanRequests = maxRequestsPerConnection / 4;
         }
@@ -376,13 +345,7 @@
         HeartbeatHandler heartbeatHandler = new HeartbeatHandler(defaultConfig);
         ProtocolInitHandler initHandler =
             new ProtocolInitHandler(
-                context,
-                protocolVersion,
-                clusterName,
-                endPoint,
-                options,
-                heartbeatHandler,
-                productType == null);
+                context, protocolVersion, clusterName, endPoint, options, heartbeatHandler, true);
 
         ChannelPipeline pipeline = channel.pipeline();
         context
