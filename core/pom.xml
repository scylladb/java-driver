--- conflicted
+++ resolved
@@ -26,23 +26,13 @@
 <project xmlns="http://maven.apache.org/POM/4.0.0" xmlns:xsi="http://www.w3.org/2001/XMLSchema-instance" xsi:schemaLocation="http://maven.apache.org/POM/4.0.0 http://maven.apache.org/maven-v4_0_0.xsd">
   <modelVersion>4.0.0</modelVersion>
   <parent>
-<<<<<<< HEAD
     <groupId>com.scylladb</groupId>
-    <artifactId>java-driver-parent</artifactId>
-    <version>4.17.0.2-SNAPSHOT</version>
-  </parent>
-  <artifactId>java-driver-core</artifactId>
-  <packaging>bundle</packaging>
-  <name>Java driver for Scylla and Apache Cassandra(R) - core</name>
-=======
-    <groupId>org.apache.cassandra</groupId>
     <artifactId>java-driver-parent</artifactId>
     <version>4.18.0</version>
   </parent>
   <artifactId>java-driver-core</artifactId>
   <packaging>bundle</packaging>
-  <name>Apache Cassandra Java Driver - core</name>
->>>>>>> 105d378f
+  <name>Java driver for Scylla and Apache Cassandra(R) - core</name>
   <dependencyManagement>
     <dependencies>
       <dependency>
