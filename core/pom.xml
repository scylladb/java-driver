<?xml version="1.0" encoding="UTF-8"?>
<!--

    Copyright DataStax, Inc.

    Licensed under the Apache License, Version 2.0 (the "License");
    you may not use this file except in compliance with the License.
    You may obtain a copy of the License at

    http://www.apache.org/licenses/LICENSE-2.0

    Unless required by applicable law or agreed to in writing, software
    distributed under the License is distributed on an "AS IS" BASIS,
    WITHOUT WARRANTIES OR CONDITIONS OF ANY KIND, either express or implied.
    See the License for the specific language governing permissions and
    limitations under the License.

-->
<!--
    Copyright (C) 2020 ScyllaDB

    Modified by ScyllaDB
-->
<project xmlns="http://maven.apache.org/POM/4.0.0" xmlns:xsi="http://www.w3.org/2001/XMLSchema-instance" xsi:schemaLocation="http://maven.apache.org/POM/4.0.0 http://maven.apache.org/maven-v4_0_0.xsd">
  <modelVersion>4.0.0</modelVersion>
  <parent>
    <groupId>com.scylladb</groupId>
    <artifactId>java-driver-parent</artifactId>
<<<<<<< HEAD
    <version>4.7.2.1-SNAPSHOT</version>
=======
    <version>4.10.0</version>
>>>>>>> 889fe572
  </parent>
  <artifactId>java-driver-core</artifactId>
  <packaging>bundle</packaging>
  <name>Java driver for Scylla and Apache Cassandra(R) - core</name>
  <dependencyManagement>
    <dependencies>
      <dependency>
        <groupId>${project.groupId}</groupId>
        <artifactId>java-driver-bom</artifactId>
        <version>${project.version}</version>
        <type>pom</type>
        <scope>import</scope>
      </dependency>
    </dependencies>
  </dependencyManagement>
  <dependencies>
    <dependency>
      <groupId>com.datastax.oss</groupId>
      <artifactId>native-protocol</artifactId>
    </dependency>
    <dependency>
      <groupId>io.netty</groupId>
      <artifactId>netty-handler</artifactId>
    </dependency>
    <dependency>
      <groupId>com.datastax.oss</groupId>
      <artifactId>java-driver-shaded-guava</artifactId>
    </dependency>
    <dependency>
      <groupId>com.typesafe</groupId>
      <artifactId>config</artifactId>
    </dependency>
    <!--
      JNR dependencies are used for native system calls that improve the driver's accuracy, for
      example using a microsecond-precision clock for query timestamps, and including the PID in
      UUID generation.
      These dependencies are recommended but not mandatory, the driver will fall back to pure-Java
      implementations if they are not available at runtime.
    -->
    <dependency>
      <groupId>com.github.jnr</groupId>
      <artifactId>jnr-posix</artifactId>
    </dependency>
    <dependency>
      <groupId>org.xerial.snappy</groupId>
      <artifactId>snappy-java</artifactId>
      <optional>true</optional>
    </dependency>
    <dependency>
      <groupId>org.lz4</groupId>
      <artifactId>lz4-java</artifactId>
      <optional>true</optional>
    </dependency>
    <dependency>
      <groupId>org.slf4j</groupId>
      <artifactId>slf4j-api</artifactId>
    </dependency>
    <dependency>
      <groupId>io.dropwizard.metrics</groupId>
      <artifactId>metrics-core</artifactId>
    </dependency>
    <dependency>
      <groupId>org.hdrhistogram</groupId>
      <artifactId>HdrHistogram</artifactId>
    </dependency>
    <dependency>
      <groupId>com.esri.geometry</groupId>
      <artifactId>esri-geometry-api</artifactId>
    </dependency>
    <dependency>
      <groupId>org.apache.tinkerpop</groupId>
      <artifactId>gremlin-core</artifactId>
      <optional>true</optional>
    </dependency>
    <dependency>
      <groupId>org.apache.tinkerpop</groupId>
      <artifactId>tinkergraph-gremlin</artifactId>
      <optional>true</optional>
    </dependency>
    <dependency>
      <groupId>com.fasterxml.jackson.core</groupId>
      <artifactId>jackson-core</artifactId>
    </dependency>
    <dependency>
      <groupId>com.fasterxml.jackson.core</groupId>
      <artifactId>jackson-databind</artifactId>
    </dependency>
    <dependency>
      <groupId>org.reactivestreams</groupId>
      <artifactId>reactive-streams</artifactId>
    </dependency>
    <dependency>
      <groupId>com.github.stephenc.jcip</groupId>
      <artifactId>jcip-annotations</artifactId>
    </dependency>
    <dependency>
      <groupId>com.github.spotbugs</groupId>
      <artifactId>spotbugs-annotations</artifactId>
    </dependency>
    <dependency>
      <groupId>org.graalvm.sdk</groupId>
      <artifactId>graal-sdk</artifactId>
      <scope>provided</scope>
    </dependency>
    <dependency>
      <groupId>org.graalvm.nativeimage</groupId>
      <artifactId>svm</artifactId>
      <scope>provided</scope>
    </dependency>
    <dependency>
      <groupId>io.projectreactor.tools</groupId>
      <artifactId>blockhound</artifactId>
      <scope>provided</scope>
    </dependency>
    <dependency>
      <groupId>ch.qos.logback</groupId>
      <artifactId>logback-classic</artifactId>
      <scope>test</scope>
    </dependency>
    <dependency>
      <groupId>junit</groupId>
      <artifactId>junit</artifactId>
      <scope>test</scope>
    </dependency>
    <dependency>
      <groupId>com.tngtech.java</groupId>
      <artifactId>junit-dataprovider</artifactId>
      <scope>test</scope>
    </dependency>
    <dependency>
      <groupId>org.assertj</groupId>
      <artifactId>assertj-core</artifactId>
      <scope>test</scope>
    </dependency>
    <dependency>
      <groupId>org.mockito</groupId>
      <artifactId>mockito-core</artifactId>
      <scope>test</scope>
    </dependency>
    <dependency>
      <groupId>io.reactivex.rxjava2</groupId>
      <artifactId>rxjava</artifactId>
      <scope>test</scope>
    </dependency>
    <dependency>
      <groupId>org.reactivestreams</groupId>
      <artifactId>reactive-streams-tck</artifactId>
      <scope>test</scope>
    </dependency>
    <dependency>
      <groupId>org.awaitility</groupId>
      <artifactId>awaitility</artifactId>
      <scope>test</scope>
    </dependency>
    <dependency>
      <groupId>org.testng</groupId>
      <artifactId>testng</artifactId>
      <scope>test</scope>
    </dependency>
    <dependency>
      <groupId>com.github.tomakehurst</groupId>
      <artifactId>wiremock</artifactId>
      <scope>test</scope>
    </dependency>
  </dependencies>
  <build>
    <resources>
      <resource>
        <directory>src/main/resources</directory>
        <includes>
          <include>com/datastax/oss/driver/Driver.properties</include>
        </includes>
        <filtering>true</filtering>
      </resource>
      <resource>
        <directory>src/main/resources</directory>
        <excludes>
          <exclude>com/datastax/oss/driver/Driver.properties</exclude>
        </excludes>
        <filtering>false</filtering>
      </resource>
    </resources>
    <testResources>
      <testResource>
        <directory>src/test/resources</directory>
        <includes>
          <include>project.properties</include>
        </includes>
        <filtering>true</filtering>
      </testResource>
      <testResource>
        <directory>src/test/resources</directory>
        <excludes>
          <exclude>project.properties</exclude>
        </excludes>
        <filtering>false</filtering>
      </testResource>
    </testResources>
    <plugins>
      <plugin>
        <artifactId>maven-jar-plugin</artifactId>
        <configuration>
          <archive>
            <manifestEntries>
              <Automatic-Module-Name>com.datastax.oss.driver.core</Automatic-Module-Name>
            </manifestEntries>
          </archive>
        </configuration>
        <executions>
          <execution>
            <id>test-jar</id>
            <goals>
              <goal>test-jar</goal>
            </goals>
            <configuration>
              <excludes>
                <exclude>logback-test.xml</exclude>
              </excludes>
            </configuration>
          </execution>
        </executions>
      </plugin>
      <plugin>
        <artifactId>maven-surefire-plugin</artifactId>
        <configuration>
          <threadCount>1</threadCount>
          <properties>
            <property>
              <name>listener</name>
              <value>com.datastax.oss.driver.DriverRunListener</value>
            </property>
            <!-- tell TestNG not to run jUnit tests -->
            <property>
              <name>junit</name>
              <value>false</value>
            </property>
            <property>
              <name>suitename</name>
              <value>Reactive Streams TCK</value>
            </property>
          </properties>
        </configuration>
        <dependencies>
          <dependency>
            <groupId>org.apache.maven.surefire</groupId>
            <artifactId>surefire-junit47</artifactId>
            <version>${surefire.version}</version>
          </dependency>
          <dependency>
            <groupId>org.apache.maven.surefire</groupId>
            <artifactId>surefire-testng</artifactId>
            <version>${surefire.version}</version>
          </dependency>
        </dependencies>
      </plugin>
      <plugin>
        <groupId>org.apache.felix</groupId>
        <artifactId>maven-bundle-plugin</artifactId>
        <extensions>true</extensions>
        <executions>
          <execution>
            <goals>
              <goal>bundle</goal>
            </goals>
            <configuration>
              <instructions>
                <Bundle-SymbolicName>com.datastax.oss.driver.core</Bundle-SymbolicName>
                <!--
                Allow importing code from other packages
                (so reflection-based loading of policies works)
                -->
                <DynamicImport-Package>*</DynamicImport-Package>
                <Import-Package>
                  <!--
                  1) Don't include the packages below because they contain annotations only and are
                  not required at runtime.
                  -->!net.jcip.annotations.*, !edu.umd.cs.findbugs.annotations.*,
                  <!--
                  2) Don't include GraalVM.
                  -->!org.graalvm.*, !com.oracle.svm.*,
                  <!--
                  3) Use resolution:=optional for optional dependencies in order to make it possible
                  to use the driver without such dependencies in an OSGi environment, as long as
                  the application does not attempt to access their packages.
                  Note: dependencies marked as optional are by default included with optional
                  resolution in the manifest; we only need to manually set the resolution to
                  optional for dependencies declared as non-optional in the pom files.
                  -->jnr.*;resolution:=optional, com.esri.core.geometry.*;resolution:=optional, org.reactivestreams.*;resolution:=optional, org.apache.tinkerpop.*;resolution:=optional, org.javatuples.*;resolution:=optional, reactor.blockhound.*;resolution:=optional, *
                </Import-Package>
                <Export-Package>com.datastax.oss.driver.*.core.*, com.datastax.dse.driver.*.core.*</Export-Package>
              </instructions>
            </configuration>
          </execution>
        </executions>
      </plugin>
      <plugin>
        <artifactId>maven-dependency-plugin</artifactId>
        <executions>
          <execution>
            <id>generate-dependency-list</id>
            <goals>
              <goal>list</goal>
            </goals>
            <phase>generate-resources</phase>
            <configuration>
              <includeScope>runtime</includeScope>
              <outputScope>true</outputScope>
              <excludeGroupIds>com.datastax.cassandra,com.datastax.dse</excludeGroupIds>
              <outputFile>${project.build.outputDirectory}/com/datastax/dse/driver/internal/deps.txt</outputFile>
            </configuration>
          </execution>
        </executions>
      </plugin>
    </plugins>
  </build>
</project><|MERGE_RESOLUTION|>--- conflicted
+++ resolved
@@ -26,11 +26,7 @@
   <parent>
     <groupId>com.scylladb</groupId>
     <artifactId>java-driver-parent</artifactId>
-<<<<<<< HEAD
-    <version>4.7.2.1-SNAPSHOT</version>
-=======
-    <version>4.10.0</version>
->>>>>>> 889fe572
+    <version>4.10.0.0-SNAPSHOT</version>
   </parent>
   <artifactId>java-driver-core</artifactId>
   <packaging>bundle</packaging>
