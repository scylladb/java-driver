<?xml version="1.0" encoding="UTF-8"?>
<!--

    Copyright DataStax, Inc.

    Licensed under the Apache License, Version 2.0 (the "License");
    you may not use this file except in compliance with the License.
    You may obtain a copy of the License at

    http://www.apache.org/licenses/LICENSE-2.0

    Unless required by applicable law or agreed to in writing, software
    distributed under the License is distributed on an "AS IS" BASIS,
    WITHOUT WARRANTIES OR CONDITIONS OF ANY KIND, either express or implied.
    See the License for the specific language governing permissions and
    limitations under the License.

-->
<!--
    Copyright (C) 2020 ScyllaDB

    Modified by ScyllaDB
-->
<project xmlns="http://maven.apache.org/POM/4.0.0" xmlns:xsi="http://www.w3.org/2001/XMLSchema-instance" xsi:schemaLocation="http://maven.apache.org/POM/4.0.0 http://maven.apache.org/maven-v4_0_0.xsd">
  <modelVersion>4.0.0</modelVersion>
  <parent>
    <groupId>com.scylladb</groupId>
    <artifactId>java-driver-parent</artifactId>
<<<<<<< HEAD
    <version>4.13.0.1-SNAPSHOT</version>
=======
    <version>4.14.1</version>
>>>>>>> 33154cfb
  </parent>
  <artifactId>java-driver-test-infra</artifactId>
  <packaging>bundle</packaging>
  <name>Java driver for Scylla and Apache Cassandra(R) - test infrastructure tools</name>
  <dependencyManagement>
    <dependencies>
      <dependency>
        <groupId>${project.groupId}</groupId>
        <artifactId>java-driver-bom</artifactId>
        <version>${project.version}</version>
        <type>pom</type>
        <scope>import</scope>
      </dependency>
    </dependencies>
  </dependencyManagement>
  <dependencies>
    <dependency>
      <groupId>com.scylladb</groupId>
      <artifactId>java-driver-core</artifactId>
      <version>${project.parent.version}</version>
    </dependency>
    <dependency>
      <groupId>com.github.spotbugs</groupId>
      <artifactId>spotbugs-annotations</artifactId>
      <optional>true</optional>
    </dependency>
    <dependency>
      <groupId>junit</groupId>
      <artifactId>junit</artifactId>
    </dependency>
    <dependency>
      <groupId>org.assertj</groupId>
      <artifactId>assertj-core</artifactId>
    </dependency>
    <!-- only required for Simulacron tests -->
    <dependency>
      <groupId>com.datastax.oss.simulacron</groupId>
      <artifactId>simulacron-native-server</artifactId>
      <optional>true</optional>
    </dependency>
    <!-- only required for CCM tests -->
    <dependency>
      <groupId>org.apache.commons</groupId>
      <artifactId>commons-exec</artifactId>
      <optional>true</optional>
    </dependency>
    <dependency>
      <groupId>org.awaitility</groupId>
      <artifactId>awaitility</artifactId>
    </dependency>
  </dependencies>
  <build>
    <plugins>
      <plugin>
        <artifactId>maven-jar-plugin</artifactId>
        <configuration>
          <archive>
            <manifestEntries>
              <Automatic-Module-Name>com.datastax.oss.driver.tests.infrastructure</Automatic-Module-Name>
            </manifestEntries>
          </archive>
        </configuration>
      </plugin>
      <plugin>
        <groupId>org.apache.felix</groupId>
        <artifactId>maven-bundle-plugin</artifactId>
        <configuration>
          <instructions>
            <Bundle-SymbolicName>com.datastax.oss.driver.testinfra</Bundle-SymbolicName>
            <!-- allow SessionUtils to instantiate sessions by reflection -->
            <DynamicImport-Package>*</DynamicImport-Package>
            <Export-Package>com.datastax.oss.driver.*.testinfra.*, com.datastax.oss.driver.assertions, com.datastax.oss.driver.categories</Export-Package>
          </instructions>
        </configuration>
      </plugin>
    </plugins>
  </build>
</project><|MERGE_RESOLUTION|>--- conflicted
+++ resolved
@@ -26,11 +26,7 @@
   <parent>
     <groupId>com.scylladb</groupId>
     <artifactId>java-driver-parent</artifactId>
-<<<<<<< HEAD
-    <version>4.13.0.1-SNAPSHOT</version>
-=======
-    <version>4.14.1</version>
->>>>>>> 33154cfb
+    <version>4.14.1.0-SNAPSHOT</version>
   </parent>
   <artifactId>java-driver-test-infra</artifactId>
   <packaging>bundle</packaging>
