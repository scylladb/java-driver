/*
 *      Copyright (C) 2012-2015 DataStax Inc.
 *
 *   Licensed under the Apache License, Version 2.0 (the "License");
 *   you may not use this file except in compliance with the License.
 *   You may obtain a copy of the License at
 *
 *      http://www.apache.org/licenses/LICENSE-2.0
 *
 *   Unless required by applicable law or agreed to in writing, software
 *   distributed under the License is distributed on an "AS IS" BASIS,
 *   WITHOUT WARRANTIES OR CONDITIONS OF ANY KIND, either express or implied.
 *   See the License for the specific language governing permissions and
 *   limitations under the License.
 */
package com.datastax.driver.core;

import java.net.InetAddress;
import java.net.InetSocketAddress;
import java.net.UnknownHostException;
import java.util.Collections;
import java.util.List;
import java.util.Map;
import java.util.concurrent.TimeUnit;
import java.util.concurrent.TimeoutException;

import com.google.common.collect.ImmutableMap;
import com.google.common.collect.ImmutableSet;
import com.google.common.collect.Lists;
import org.scassandra.Scassandra;
import org.scassandra.http.client.PrimingClient;
import org.scassandra.http.client.PrimingRequest;
import org.slf4j.Logger;
import org.slf4j.LoggerFactory;
import org.testng.annotations.Test;

import static org.mockito.Mockito.atLeast;
import static org.mockito.Mockito.atMost;
import static org.mockito.Mockito.spy;
import static org.mockito.Mockito.verify;

import com.datastax.driver.core.exceptions.NoHostAvailableException;
import com.datastax.driver.core.policies.ConstantReconnectionPolicy;
import com.datastax.driver.core.utils.CassandraVersion;

import static com.datastax.driver.core.Assertions.*;
import static com.datastax.driver.core.FakeHost.Behavior.THROWING_CONNECT_TIMEOUTS;
import static com.datastax.driver.core.Host.State.DOWN;
import static com.datastax.driver.core.Host.State.UP;
import static com.datastax.driver.core.HostDistance.LOCAL;
import static com.datastax.driver.core.TestUtils.nonDebouncingQueryOptions;

public class ClusterInitTest {
    private static final Logger logger = LoggerFactory.getLogger(ClusterInitTest.class);

    /**
     * Test for JAVA-522: when the cluster and session initialize, if some contact points are behaving badly and
     * causing timeouts, we want to ensure that the driver does not wait multiple times on the same host.
     */
    @Test(groups = "short")
    @CassandraVersion(major=2.0, description = "Scassandra currently broken with protocol version 1.")
    public void should_handle_failing_or_missing_contact_points() throws UnknownHostException {
        Cluster cluster = null;
        Scassandra scassandra = null;
        List<FakeHost> failingHosts = Lists.newArrayList();
        try {
            // Simulate a cluster of 5 hosts.

            // - 1 is an actual Scassandra instance that will accept connections:
            scassandra = TestUtils.createScassandraServer();
            scassandra.start();
            String realHostAddress = "127.0.0.1";
            int port = scassandra.getBinaryPort();

            // - the remaining 4 are fake servers that will throw connect timeouts:
            for (int i = 2; i <= 5; i++) {
                FakeHost failingHost = new FakeHost(CCMBridge.ipOfNode(i), port, THROWING_CONNECT_TIMEOUTS);
                failingHosts.add(failingHost);
                failingHost.start();
            }

            // - we also have a "missing" contact point, i.e. there's no server listening at this address,
            //   and the address is not listed in the live host's system.peers
            String missingHostAddress = CCMBridge.ipOfNode(6);

            primePeerRows(scassandra, failingHosts);

            logger.info("Environment is set up, starting test");
            long start = System.nanoTime();

            // We want to count how many connections were attempted. For that, we rely on the fact that SocketOptions.getKeepAlive
            // is called in Connection.Factory.newBoostrap() each time we prepare to open a new connection.
            SocketOptions socketOptions = spy(new SocketOptions());

            // Set an "infinite" reconnection delay so that reconnection attempts don't pollute our observations
            ConstantReconnectionPolicy reconnectionPolicy = new ConstantReconnectionPolicy(3600 * 1000);

            // Force 1 connection per pool. Otherwise we can't distinguish a failed pool creation from multiple connection
            // attempts, because pools create their connections in parallel (so 1 pool failure equals multiple connection failures).
            PoolingOptions poolingOptions = new PoolingOptions().setConnectionsPerHost(LOCAL, 1, 1);

            cluster = Cluster.builder()
                .withPort(scassandra.getBinaryPort())
                .addContactPoints(
                    realHostAddress,
                    failingHosts.get(0).address, failingHosts.get(1).address,
                    failingHosts.get(2).address, failingHosts.get(3).address,
                    missingHostAddress
                )
                .withSocketOptions(socketOptions)
                .withReconnectionPolicy(reconnectionPolicy)
                .withPoolingOptions(poolingOptions)
                .withProtocolVersion(TestUtils.getDesiredProtocolVersion())
                .withQueryOptions(nonDebouncingQueryOptions())
                .build();
            cluster.connect();

            // For information only:
            long initTimeMs = TimeUnit.MILLISECONDS.convert(System.nanoTime() - start, TimeUnit.NANOSECONDS);
            logger.info("Cluster and session initialized in {} ms", initTimeMs);

<<<<<<< HEAD
            // We have one live host so 2 successful connections (1 control connection and 1 core connection in the pool).
            // The other 5 hosts are unreachable, we should attempt to connect to each of them only once.
            verify(socketOptions, times(1 + TestUtils.numberOfLocalCoreConnections(cluster) + 5)).getKeepAlive();
=======
            // Expect :
            // - 2 connections for the live host (1 control connection + 1 pooled connection)
            // - 1 attempt per failing host (either a control connection attempt or a failed pool creation)
            // - 0 or 1 for the missing host. We can't know for sure because contact points are randomized. If it's tried
            //   before the live host there will be a connection attempt, otherwise it will be removed directly because
            //   it's not in the live host's system.peers.
            verify(socketOptions, atLeast(6)).getKeepAlive();
            verify(socketOptions, atMost(7)).getKeepAlive();

            assertThat(cluster).host(realHostAddress).isNotNull().hasState(UP);
            for (FakeHost failingHost : failingHosts)
                assertThat(cluster).host(failingHost.address).hasState(DOWN);
            assertThat(cluster).host(missingHostAddress).isNull();

>>>>>>> dc32a6db
        } finally {
            if (cluster != null)
                cluster.close();
            for (FakeHost fakeHost : failingHosts)
                fakeHost.stop();
            if (scassandra != null)
                scassandra.stop();
        }
    }

    /**
     * Validates that a Cluster that was never able to successfully establish connection a session can be closed
     * properly.
     *
     * @test_category connection
     * @expected_result Cluster closes within 1 second.
     */
    @Test(groups = "unit")
    public void should_be_able_to_close_cluster_that_never_successfully_connected() throws Exception {
        Cluster cluster = Cluster.builder()
            .addContactPointsWithPorts(Collections.singleton(new InetSocketAddress("127.0.0.1", 65534)))
            .build();
        try {
            cluster.connect();
            fail("Should not have been able to connect.");
        } catch (NoHostAvailableException e) {
        } // Expected.
        CloseFuture closeFuture = cluster.closeAsync();
        try {
            closeFuture.get(1, TimeUnit.SECONDS);
        } catch (TimeoutException e) {
            fail("Close Future did not complete quickly.");
        }
    }

    private void primePeerRows(Scassandra scassandra, List<FakeHost> otherHosts) throws UnknownHostException {
        PrimingClient primingClient = PrimingClient.builder()
            .withHost("localhost").withPort(scassandra.getAdminPort())
            .build();

        List<Map<String, ?>> rows = Lists.newArrayListWithCapacity(5);

        int i = 0;
        for (FakeHost otherHost : otherHosts) {
            InetAddress address = InetAddress.getByName(otherHost.address);
            rows.add(ImmutableMap.<String, Object>builder()
                .put("peer", address)
                .put("rpc_address", address)
                .put("data_center", "datacenter1")
                .put("rack", "rack1")
                .put("release_version", "2.0.1")
                .put("tokens", ImmutableSet.of(Long.toString(Long.MIN_VALUE + i++)))
                .build());
        }

        primingClient.prime(
            PrimingRequest.queryBuilder()
                .withQuery("SELECT * FROM system.peers")
                .withColumnTypes(SCassandraCluster.SELECT_PEERS_COLUMN_TYPES)
                .withRows(rows)
                .build());
    }
}<|MERGE_RESOLUTION|>--- conflicted
+++ resolved
@@ -32,6 +32,7 @@
 import org.scassandra.http.client.PrimingRequest;
 import org.slf4j.Logger;
 import org.slf4j.LoggerFactory;
+import org.testng.SkipException;
 import org.testng.annotations.Test;
 
 import static org.mockito.Mockito.atLeast;
@@ -60,6 +61,9 @@
     @Test(groups = "short")
     @CassandraVersion(major=2.0, description = "Scassandra currently broken with protocol version 1.")
     public void should_handle_failing_or_missing_contact_points() throws UnknownHostException {
+        if (TestUtils.getDesiredProtocolVersion().compareTo(ProtocolVersion.V2) > 0)
+            throw new SkipException("Scassandra does not yet support protocol >= V3");
+
         Cluster cluster = null;
         Scassandra scassandra = null;
         List<FakeHost> failingHosts = Lists.newArrayList();
@@ -119,11 +123,6 @@
             long initTimeMs = TimeUnit.MILLISECONDS.convert(System.nanoTime() - start, TimeUnit.NANOSECONDS);
             logger.info("Cluster and session initialized in {} ms", initTimeMs);
 
-<<<<<<< HEAD
-            // We have one live host so 2 successful connections (1 control connection and 1 core connection in the pool).
-            // The other 5 hosts are unreachable, we should attempt to connect to each of them only once.
-            verify(socketOptions, times(1 + TestUtils.numberOfLocalCoreConnections(cluster) + 5)).getKeepAlive();
-=======
             // Expect :
             // - 2 connections for the live host (1 control connection + 1 pooled connection)
             // - 1 attempt per failing host (either a control connection attempt or a failed pool creation)
@@ -138,7 +137,6 @@
                 assertThat(cluster).host(failingHost.address).hasState(DOWN);
             assertThat(cluster).host(missingHostAddress).isNull();
 
->>>>>>> dc32a6db
         } finally {
             if (cluster != null)
                 cluster.close();
