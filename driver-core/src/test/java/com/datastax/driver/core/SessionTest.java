--- conflicted
+++ resolved
@@ -82,28 +82,10 @@
         assertEquals(row.getFloat("f"), 24.03f, 0.1f);
     }
 
-<<<<<<< HEAD
-    @Test(groups = "integration")
-    public void setAndDropKeyspaceTest() throws Exception {
-        // Check that if someone set a keyspace and then drop it, we recognize
-        // that fact and don't assume he is still set to this keyspace
-
-        try {
-            session.execute(String.format(TestUtils.CREATE_KEYSPACE_SIMPLE_FORMAT, "to_drop", 1));
-            session.execute("USE to_drop");
-            session.execute("DROP KEYSPACE to_drop");
-
-            assertEquals(session.manager.poolsState.keyspace, null);
-        } finally {
-            // restore the correct state for remaining states
-            session.execute("USE " + TestUtils.SIMPLE_KEYSPACE);
-        }
-    }
-=======
     // That test is currently disabled because we actually want to assume drop
     // doesn't "delog" from a keyspace as this is what Cassandra does. We
     // may change that depending on the resulotion of CASSANDRA-5358
-    //@Test
+    //@Test(groups = "integration")
     //public void setAndDropKeyspaceTest() throws Exception {
     //    // Check that if someone set a keyspace and then drop it, we recognize
     //    // that fact and don't assume he is still set to this keyspace
@@ -113,13 +95,12 @@
     //        session.execute("USE to_drop");
     //        session.execute("DROP KEYSPACE to_drop");
 
-    //        assertEquals(null, session.manager.poolsState.keyspace);
+    //        assertEquals(session.manager.poolsState.keyspace, null);
     //    } finally {
     //        // restore the correct state for remaining states
     //        session.execute("USE " + TestUtils.SIMPLE_KEYSPACE);
     //    }
     //}
->>>>>>> ccfcec7f
 
     @Test(groups = "integration")
     public void executePreparedCounterTest() throws Exception {
