/*
 * Copyright DataStax, Inc.
 *
 * Licensed under the Apache License, Version 2.0 (the "License");
 * you may not use this file except in compliance with the License.
 * You may obtain a copy of the License at
 *
 * http://www.apache.org/licenses/LICENSE-2.0
 *
 * Unless required by applicable law or agreed to in writing, software
 * distributed under the License is distributed on an "AS IS" BASIS,
 * WITHOUT WARRANTIES OR CONDITIONS OF ANY KIND, either express or implied.
 * See the License for the specific language governing permissions and
 * limitations under the License.
 */
package com.datastax.driver.core;

import static com.datastax.driver.core.Connection.State.GONE;
import static com.datastax.driver.core.Connection.State.OPEN;
import static com.datastax.driver.core.Connection.State.RESURRECTING;
import static com.datastax.driver.core.Connection.State.TRASHED;

import com.datastax.driver.core.exceptions.AuthenticationException;
import com.datastax.driver.core.exceptions.BusyPoolException;
import com.datastax.driver.core.exceptions.ConnectionException;
import com.datastax.driver.core.exceptions.UnsupportedProtocolVersionException;
import com.datastax.driver.core.utils.MoreFutures;
import com.google.common.annotations.VisibleForTesting;
import com.google.common.base.Throwables;
import com.google.common.collect.Lists;
import com.google.common.util.concurrent.AsyncFunction;
import com.google.common.util.concurrent.FutureCallback;
import com.google.common.util.concurrent.Futures;
import com.google.common.util.concurrent.ListenableFuture;
import com.google.common.util.concurrent.SettableFuture;
import com.google.common.util.concurrent.Uninterruptibles;
import io.netty.util.concurrent.EventExecutor;
import java.nio.ByteBuffer;
import java.util.ArrayList;
import java.util.Collection;
import java.util.HashMap;
import java.util.List;
import java.util.Map;
import java.util.Queue;
import java.util.Random;
import java.util.Set;
import java.util.concurrent.ConcurrentLinkedQueue;
import java.util.concurrent.CopyOnWriteArrayList;
import java.util.concurrent.CopyOnWriteArraySet;
import java.util.concurrent.ExecutionException;
import java.util.concurrent.Executor;
import java.util.concurrent.Future;
import java.util.concurrent.TimeUnit;
import java.util.concurrent.atomic.AtomicInteger;
import java.util.concurrent.atomic.AtomicReference;
import org.slf4j.Logger;
import org.slf4j.LoggerFactory;

class HostConnectionPool implements Connection.Owner {

  private static final Logger logger = LoggerFactory.getLogger(HostConnectionPool.class);

  private static final int MAX_SIMULTANEOUS_CREATION = 1;
  private static final Random RAND = new Random();

  final Host host;
  volatile HostDistance hostDistance;
  protected final SessionManager manager;

  private int connectionsPerShard;
  private int maxConnectionsPerShard;
  List<Connection>[] connections;
  private AtomicInteger[] open;
  /** The total number of in-flight requests on all connections of this pool. */
  final AtomicInteger totalInFlight = new AtomicInteger();
  /**
   * The maximum value of {@link #totalInFlight} since the last call to {@link
   * #cleanupIdleConnections(long)}
   */
  private final AtomicInteger maxTotalInFlight = new AtomicInteger();

  @VisibleForTesting Set<Connection>[] trash;

  private Queue<PendingBorrow>[] pendingBorrows;
  final AtomicInteger pendingBorrowCount = new AtomicInteger();

  private AtomicInteger[] scheduledForCreation;

  private final EventExecutor timeoutsExecutor;

  private final AtomicReference<CloseFuture> closeFuture = new AtomicReference<CloseFuture>();

  private enum Phase {
    INITIALIZING,
    READY,
    INIT_FAILED,
    CLOSING
  }

  protected final AtomicReference<Phase> phase = new AtomicReference<Phase>(Phase.INITIALIZING);

  public static class ConnectionTasksSharedState {
    private final Object lock = new Object();
    private int tasksInFlight = 0;
    private Map<Integer, Connection> connectionsToClose = new HashMap<Integer, Connection>();

    public Connection registerTask(int shardId) {
      Connection c = null;
      synchronized (lock) {
        c = connectionsToClose.remove(shardId);
        if (c == null) {
          ++tasksInFlight;
        }
      }
      return c;
    }

    public void unregisterTask() {
      Map<Integer, Connection> toClose = null;
      synchronized (lock) {
        --tasksInFlight;
        if (tasksInFlight == 0) {
          toClose = connectionsToClose;
          connectionsToClose = new HashMap<Integer, Connection>();
        }
      }
      if (toClose != null) {
        for (Connection c : toClose.values()) {
          c.closeAsync();
        }
      }
    }

    public Connection addConnectionToClose(int shardId, Connection c) {
      Connection res = null;
      boolean close = false;
      synchronized (lock) {
        res = connectionsToClose.remove(shardId);
        close = connectionsToClose.get(c.shardId()) != null;
        if (!close) {
          connectionsToClose.put(c.shardId(), c);
        }
      }
      if (close) {
        c.closeAsync();
      }
      return res;
    }
  }

  private final ConnectionTasksSharedState connectionTasksSharedState =
      new ConnectionTasksSharedState();

  private class ConnectionTask implements Runnable {

    private final int shardId;

    public ConnectionTask(int shardId) {
      this.shardId = shardId;
    }

    @Override
    public void run() {
      addConnectionIfUnderMaximum(shardId, connectionTasksSharedState);
      scheduledForCreation[shardId].decrementAndGet();
    }
  }

  // When a request times out, we may never release its stream ID. So over time, a given connection
  // may get less an less available streams. When the number of available ones go below the
  // following threshold, we just replace the connection by a new one.
  private final int minAllowedStreams;

  HostConnectionPool(Host host, HostDistance hostDistance, SessionManager manager) {
    assert hostDistance != HostDistance.IGNORED;
    this.host = host;
    this.hostDistance = hostDistance;
    this.manager = manager;

    this.minAllowedStreams = options().getMaxRequestsPerConnection(hostDistance) * 3 / 4;

    this.timeoutsExecutor = manager.getCluster().manager.connectionFactory.eventLoopGroup.next();
  }

  /**
   * @param reusedConnection an existing connection (from a reconnection attempt) that we want to
   *     reuse as part of this pool. Might be null or already used by another pool.
   */
  ListenableFuture<Void> initAsync(Connection reusedConnection) {
    if (reusedConnection != null && reusedConnection.setOwner(this)) {
      return initAsyncWithConnection(reusedConnection);
    }
    try {
      return initAsyncWithConnection(manager.connectionFactory().open(this));
    } catch (Exception e) {
      phase.compareAndSet(Phase.INITIALIZING, Phase.INIT_FAILED);
      SettableFuture<Void> future = SettableFuture.create();
      future.setException(e);
      return future;
    }
  }

  ListenableFuture<Void> initAsyncWithConnection(Connection reusedConnection) {
    Executor initExecutor =
        manager.cluster.manager.configuration.getPoolingOptions().getInitializationExecutor();

    // Create initial core connections
    final int coreSize = options().getCoreConnectionsPerHost(hostDistance);
    final int maxConnections = options().getMaxConnectionsPerHost(hostDistance);
    final int shardsCount =
        host.getShardingInfo() == null ? 1 : host.getShardingInfo().getShardsCount();

    connectionsPerShard = coreSize / shardsCount + (coreSize % shardsCount > 0 ? 1 : 0);
    maxConnectionsPerShard =
        maxConnections / shardsCount + (maxConnections % shardsCount > 0 ? 1 : 0);
    int toCreate = shardsCount * connectionsPerShard;

    this.connections = new List[shardsCount];
    scheduledForCreation = new AtomicInteger[shardsCount];
    open = new AtomicInteger[shardsCount];
    trash = new Set[shardsCount];
    pendingBorrows = new Queue[shardsCount];
    for (int i = 0; i < shardsCount; ++i) {
      this.connections[i] = new CopyOnWriteArrayList<Connection>();
      scheduledForCreation[i] = new AtomicInteger();
      open[i] = new AtomicInteger();
      trash[i] = new CopyOnWriteArraySet<Connection>();
      pendingBorrows[i] = new ConcurrentLinkedQueue<PendingBorrow>();
    }

    final List<Connection> connections = Lists.newArrayListWithCapacity(2 * toCreate);
    final List<ListenableFuture<Void>> connectionFutures =
        Lists.newArrayListWithCapacity(2 * toCreate);

    toCreate -= 1;
    connections.add(reusedConnection);
    connectionFutures.add(MoreFutures.VOID_SUCCESS);

    List<Connection> newConnections =
        manager.connectionFactory().newConnections(this, 2 * toCreate);
    connections.addAll(newConnections);
    for (Connection connection : newConnections) {
      ListenableFuture<Void> connectionFuture = connection.initAsync();
      connectionFutures.add(handleErrors(connectionFuture, initExecutor));
    }

    final SettableFuture<Void> initFuture = SettableFuture.create();

    addCallback(connections, connectionFutures, initFuture);

    return initFuture;
  }

  private void addCallback(
      final List<Connection> connections,
      final List<ListenableFuture<Void>> connectionFutures,
      final SettableFuture<Void> initFuture) {

    final Executor initExecutor =
        manager.cluster.manager.configuration.getPoolingOptions().getInitializationExecutor();
    final ListenableFuture<List<Void>> allConnectionsFuture = Futures.allAsList(connectionFutures);

    GuavaCompatibility.INSTANCE.addCallback(
        allConnectionsFuture,
        new FutureCallback<List<Void>>() {
          @Override
          public void onSuccess(List<Void> l) {
            for (final Connection c : connections) {
              if (!c.isClosed()) {
                if (HostConnectionPool.this.connections[c.shardId()].size()
                    < HostConnectionPool.this.connectionsPerShard) {
                  HostConnectionPool.this.connections[c.shardId()].add(c);
                  open[c.shardId()].addAndGet(1);
                } else {
                  c.closeAsync();
                }
              }
            }

            if (isClosed()) {
              initFuture.setException(
                  new ConnectionException(
                      host.getEndPoint(), "Pool was closed during initialization"));
              // we're not sure if closeAsync() saw the connections, so ensure they get closed
              forceClose(connections);
              for (List<Connection> shardConnections : HostConnectionPool.this.connections) {
                forceClose(shardConnections);
              }
              for (AtomicInteger o : open) {
                o.set(0);
              }
            } else {
              int shardId = 0;
              int[] needed = new int[HostConnectionPool.this.connections.length];
              for (final List<Connection> shardsConnections : HostConnectionPool.this.connections) {
                needed[shardId] =
                    Math.max(
                        0, HostConnectionPool.this.connectionsPerShard - shardsConnections.size());
                ++shardId;
              }
              // First take permits for connection creation to make sure nothing else starts
              // connecting
              for (shardId = 0; shardId < HostConnectionPool.this.connections.length; ++shardId) {
                if (needed[shardId] > 0) {
                  if (!scheduledForCreation[shardId].compareAndSet(0, needed[shardId])) {
                    needed[shardId] = 0;
                  }
                }
              }
              // Then mark pool as ready
              phase.compareAndSet(Phase.INITIALIZING, Phase.READY);
              // Schedule connection tasks for missing connections
              for (shardId = 0; shardId < HostConnectionPool.this.connections.length; ++shardId) {
                while (needed[shardId]-- > 0) {
                  manager.blockingExecutor().submit(new ConnectionTask(shardId));
                }
              }
              initFuture.set(null);
            }
          }

          @Override
          public void onFailure(Throwable t) {
            phase.compareAndSet(Phase.INITIALIZING, Phase.INIT_FAILED);
            forceClose(connections);
            for (List<Connection> shardConnections : HostConnectionPool.this.connections) {
              forceClose(shardConnections);
            }
            for (AtomicInteger o : open) {
              o.set(0);
            }
            initFuture.setException(t);
          }
        },
        initExecutor);
  }

  private ListenableFuture<Void> handleErrors(
      ListenableFuture<Void> connectionInitFuture, Executor executor) {
    return GuavaCompatibility.INSTANCE.withFallback(
        connectionInitFuture,
        new AsyncFunction<Throwable, Void>() {
          @Override
          public ListenableFuture<Void> apply(Throwable t) throws Exception {
            // Propagate these exceptions because they mean no connection will ever succeed. They
            // will be handled
            // accordingly in SessionManager#maybeAddPool.
            Throwables.propagateIfInstanceOf(t, ClusterNameMismatchException.class);
            Throwables.propagateIfInstanceOf(t, UnsupportedProtocolVersionException.class);
            Throwables.propagateIfInstanceOf(t, AuthenticationException.class);

            // We don't want to swallow Errors either as they probably indicate a more serious issue
            // (OOME...)
            Throwables.propagateIfInstanceOf(t, Error.class);

            // Otherwise, log the exception but return success.
            // The pool will simply ignore this connection when it sees that it's been closed.
            logger.warn("Error creating connection to " + host, t);
            return MoreFutures.VOID_SUCCESS;
          }
        },
        executor);
  }

  // Clean up if we got a fatal error at construction time but still created part of the core
  // connections
  private void forceClose(Collection<Connection> connections) {
    for (Connection connection : connections) {
      connection.closeAsync().force();
    }
  }

  private PoolingOptions options() {
    return manager.configuration().getPoolingOptions();
  }

  private Connection findLeastBusyForShard(int shardId) {
    int minInFlight = Integer.MAX_VALUE;
    Connection result = null;
    for (Connection connection : connections[shardId]) {
      int inFlight = connection.inFlight.get();
      if (inFlight < minInFlight) {
        minInFlight = inFlight;
        result = connection;
      }
    }
    return result;
  }

  ListenableFuture<Connection> borrowConnection(
      long timeout, TimeUnit unit, int maxQueueSize, ByteBuffer routingKey) {
    Phase phase = this.phase.get();
    if (phase != Phase.READY)
      return Futures.immediateFailedFuture(
          new ConnectionException(host.getEndPoint(), "Pool is " + phase));

    int shardId = 0;
    if (host.getShardingInfo() != null) {
      if (routingKey != null) {
        Metadata metadata = manager.cluster.getMetadata();
        Token t = metadata.newToken(routingKey);
        shardId = host.getShardingInfo().shardId(t);
      } else {
        shardId = RAND.nextInt(host.getShardingInfo().getShardsCount());
      }
    }

    Connection leastBusy = null;

<<<<<<< HEAD
    int shardId = 0;
    if (host.getShardingInfo() != null) {
      if (routingKey != null) {
        Metadata metadata = manager.cluster.getMetadata();
        Token t = metadata.newToken(routingKey);
        shardId = host.getShardingInfo().shardId(t);
      } else {
        shardId = RAND.nextInt(host.getShardingInfo().getShardsCount());
      }
    }

    Connection leastBusy = null;

=======
>>>>>>> 3aec70da
    if (connections[shardId].isEmpty()) {
      if (host.convictionPolicy.canReconnectNow()) {
        if (connectionsPerShard == 0) {
          maybeSpawnNewConnection(shardId);
          return enqueue(timeout, unit, maxQueueSize, shardId);
        } else if (scheduledForCreation[shardId].compareAndSet(0, connectionsPerShard)) {
          for (int i = 0; i < connectionsPerShard; i++) {
            // We don't respect MAX_SIMULTANEOUS_CREATION here because it's  only to
            // protect against creating connection in excess of core too quickly
            manager.blockingExecutor().submit(new ConnectionTask(shardId));
          }
          return enqueue(timeout, unit, maxQueueSize, shardId);
        }
      }
      // connections for this shard are still being initialized so pick connection for any shard
      int firstShardToCheck = RAND.nextInt(connections.length);
      int shardToCheck = firstShardToCheck;
      do {
        leastBusy = findLeastBusyForShard(shardToCheck);
        shardToCheck = (shardToCheck + 1) % connections.length;
      } while (leastBusy == null && shardToCheck != firstShardToCheck);
    } else {
      leastBusy = findLeastBusyForShard(shardId);
    }

    if (leastBusy == null) {
      // We could have raced with a shutdown since the last check
      if (isClosed())
        return Futures.immediateFailedFuture(
            new ConnectionException(host.getEndPoint(), "Pool is shutdown"));
      // This might maybe happen if the number of core connections per host is 0 and a connection
      // was trashed between
      // the previous check to connections and now. But in that case, the line above will have
      // trigger the creation of
      // a new connection, so just wait that connection and move on
      return enqueue(timeout, unit, maxQueueSize, shardId);
    } else {
      while (true) {
        int inFlight = leastBusy.inFlight.get();

        if (inFlight
            >= Math.min(
                leastBusy.maxAvailableStreams(),
                options().getMaxRequestsPerConnection(hostDistance))) {
          return enqueue(timeout, unit, maxQueueSize, shardId);
        }

        if (leastBusy.inFlight.compareAndSet(inFlight, inFlight + 1)) break;
      }
    }

    int totalInFlightCount = totalInFlight.incrementAndGet();
    // update max atomically:
    while (true) {
      int oldMax = maxTotalInFlight.get();
      if (totalInFlightCount <= oldMax
          || maxTotalInFlight.compareAndSet(oldMax, totalInFlightCount)) break;
    }

    int connectionCount = connections[shardId].size() + scheduledForCreation[shardId].get();
    if (connectionCount < connectionsPerShard) {
      maybeSpawnNewConnection(shardId);
    } else if (connectionCount < maxConnectionsPerShard) {
      // Add a connection if we fill the first n-1 connections and almost fill the last one
      int currentCapacity =
          (connectionCount - 1) * options().getMaxRequestsPerConnection(hostDistance)
              + options().getNewConnectionThreshold(hostDistance);
      if (totalInFlightCount > currentCapacity) maybeSpawnNewConnection(shardId);
    }

    return leastBusy.setKeyspaceAsync(manager.poolsState.keyspace);
  }

  private ListenableFuture<Connection> enqueue(
      long timeout, TimeUnit unit, int maxQueueSize, int shardId) {
    if (timeout == 0 || maxQueueSize == 0) {
      return Futures.immediateFailedFuture(new BusyPoolException(host.getEndPoint(), 0));
    }

    while (true) {
      int count = pendingBorrowCount.get();
      if (count >= maxQueueSize) {
        return Futures.immediateFailedFuture(
            new BusyPoolException(host.getEndPoint(), maxQueueSize));
      }
      if (pendingBorrowCount.compareAndSet(count, count + 1)) {
        break;
      }
    }

    PendingBorrow pendingBorrow = new PendingBorrow(timeout, unit, timeoutsExecutor);
    pendingBorrows[shardId].add(pendingBorrow);

    // If we raced with shutdown, make sure the future will be completed. This has no effect if it
    // was properly
    // handled in closeAsync.
    if (phase.get() == Phase.CLOSING) {
      pendingBorrow.setException(new ConnectionException(host.getEndPoint(), "Pool is shutdown"));
    }

    return pendingBorrow.future;
  }

  void returnConnection(Connection connection, boolean busy) {
    connection.inFlight.decrementAndGet();
    totalInFlight.decrementAndGet();

    if (isClosed()) {
      close(connection);
      return;
    }

    if (connection.isDefunct()) {
      // As part of making it defunct, we have already replaced it or
      // closed the pool.
      return;
    }

    if (connection.state.get() != TRASHED) {
      if (connection.maxAvailableStreams() < minAllowedStreams) {
        replaceConnection(connection);
      } else if (!busy) {
        dequeue(connection);
      }
    }
  }

  // When a connection gets returned to the pool, check if there are pending borrows that can be
  // completed with it.
  private void dequeue(final Connection connection) {
    while (!pendingBorrows[connection.shardId()].isEmpty()) {

      // We can only reuse the connection if it's under its maximum number of inFlight requests.
      // Do this atomically, as we could be competing with other borrowConnection or dequeue calls.
      while (true) {
        int inFlight = connection.inFlight.get();
        if (inFlight
            >= Math.min(
                connection.maxAvailableStreams(),
                options().getMaxRequestsPerConnection(hostDistance))) {
          // Connection is full again, stop dequeuing
          return;
        }
        if (connection.inFlight.compareAndSet(inFlight, inFlight + 1)) {
          // We acquired the right to reuse the connection for one request, proceed
          break;
        }
      }

      final PendingBorrow pendingBorrow = pendingBorrows[connection.shardId()].poll();
      if (pendingBorrow == null) {
        // Another thread has emptied the queue since our last check, restore the count
        connection.inFlight.decrementAndGet();
      } else {
        pendingBorrowCount.decrementAndGet();
        // Ensure that the keyspace set on the connection is the one set on the pool state, in the
        // general case it will be.
        ListenableFuture<Connection> setKeyspaceFuture =
            connection.setKeyspaceAsync(manager.poolsState.keyspace);
        // Slight optimization, if the keyspace was already correct the future will be complete, so
        // simply complete it here.
        if (setKeyspaceFuture.isDone()) {
          try {
            if (pendingBorrow.set(Uninterruptibles.getUninterruptibly(setKeyspaceFuture))) {
              totalInFlight.incrementAndGet();
            } else {
              connection.inFlight.decrementAndGet();
            }
          } catch (ExecutionException e) {
            pendingBorrow.setException(e.getCause());
            connection.inFlight.decrementAndGet();
          }
        } else {
          // Otherwise the keyspace did need to be set, tie the pendingBorrow future to the set
          // keyspace completion.
          GuavaCompatibility.INSTANCE.addCallback(
              setKeyspaceFuture,
              new FutureCallback<Connection>() {

                @Override
                public void onSuccess(Connection c) {
                  if (pendingBorrow.set(c)) {
                    totalInFlight.incrementAndGet();
                  } else {
                    connection.inFlight.decrementAndGet();
                  }
                }

                @Override
                public void onFailure(Throwable t) {
                  pendingBorrow.setException(t);
                  connection.inFlight.decrementAndGet();
                }
              });
        }
      }
    }
  }

  // Trash the connection and create a new one, but we don't call trashConnection
  // directly because we want to make sure the connection is always trashed.
  private void replaceConnection(Connection connection) {
    if (!connection.state.compareAndSet(OPEN, TRASHED)) return;
    open[connection.shardId()].decrementAndGet();
    maybeSpawnNewConnection(connection.shardId());
    connection.maxIdleTime = Long.MIN_VALUE;
    doTrashConnection(connection);
  }

  private boolean trashConnection(Connection connection) {
    if (!connection.state.compareAndSet(OPEN, TRASHED)) return true;

    // First, make sure we don't go below core connections
    for (; ; ) {
      int opened = open[connection.shardId()].get();
      if (opened <= options().getCoreConnectionsPerHost(hostDistance)) {
        connection.state.set(OPEN);
        return false;
      }

      if (open[connection.shardId()].compareAndSet(opened, opened - 1)) break;
    }
    logger.trace("Trashing {}", connection);
    connection.maxIdleTime = System.currentTimeMillis() + options().getIdleTimeoutSeconds() * 1000;
    doTrashConnection(connection);
    return true;
  }

  private void doTrashConnection(Connection connection) {
    connections[connection.shardId()].remove(connection);
    trash[connection.shardId()].add(connection);
  }

  private boolean addConnectionIfUnderMaximum(int shardId, ConnectionTasksSharedState sharedState) {

    // First, make sure we don't cross the allowed limit of open connections
    for (; ; ) {
      int opened = open[shardId].get();
      if (opened >= maxConnectionsPerShard) return false;

      if (open[shardId].compareAndSet(opened, opened + 1)) break;
    }

    if (phase.get() != Phase.READY) {
      open[shardId].decrementAndGet();
      return false;
    }

    // Now really open the connection
    try {
      Connection newConnection = tryResurrectFromTrash(shardId);
      if (newConnection == null) {
        if (!host.convictionPolicy.canReconnectNow()) {
          open[shardId].decrementAndGet();
          return false;
        }
        logger.debug("Creating new connection on busy pool to {}", host);
        newConnection = sharedState.registerTask(shardId);
        if (newConnection == null) {
          try {
            do {
              newConnection = manager.connectionFactory().open(this);
              if (newConnection.shardId() == shardId) {
                newConnection.setKeyspace(manager.poolsState.keyspace);
              } else {
                newConnection = sharedState.addConnectionToClose(shardId, newConnection);
              }
            } while (newConnection == null);
          } finally {
            sharedState.unregisterTask();
          }
        }
      }
      connections[newConnection.shardId()].add(newConnection);

      newConnection.state.compareAndSet(RESURRECTING, OPEN); // no-op if it was already OPEN

      // We might have raced with pool shutdown since the last check; ensure the connection gets
      // closed in case the pool did not do it.
      if (isClosed() && !newConnection.isClosed()) {
        close(newConnection);
        open[shardId].decrementAndGet();
        return false;
      }

      dequeue(newConnection);
      return true;
    } catch (InterruptedException e) {
      Thread.currentThread().interrupt();
      // Skip the open but ignore otherwise
      open[shardId].decrementAndGet();
      return false;
    } catch (ConnectionException e) {
      open[shardId].decrementAndGet();
      logger.debug("Connection error to {} while creating additional connection", host);
      return false;
    } catch (AuthenticationException e) {
      // This shouldn't really happen in theory
      open[shardId].decrementAndGet();
      logger.error(
          "Authentication error while creating additional connection (error is: {})",
          e.getMessage());
      return false;
    } catch (UnsupportedProtocolVersionException e) {
      // This shouldn't happen since we shouldn't have been able to connect in the first place
      open[shardId].decrementAndGet();
      logger.error(
          "UnsupportedProtocolVersionException error while creating additional connection (error is: {})",
          e.getMessage());
      return false;
    } catch (ClusterNameMismatchException e) {
      open[shardId].decrementAndGet();
      logger.error(
          "ClusterNameMismatchException error while creating additional connection (error is: {})",
          e.getMessage());
      return false;
    }
  }

  private Connection tryResurrectFromTrash(int shardId) {
    long highestMaxIdleTime = System.currentTimeMillis();
    Connection chosen = null;

    while (true) {
      for (Connection connection : trash[shardId])
        if (connection.maxIdleTime > highestMaxIdleTime
            && connection.maxAvailableStreams() > minAllowedStreams) {
          chosen = connection;
          highestMaxIdleTime = connection.maxIdleTime;
        }

      if (chosen == null) return null;
      else if (chosen.state.compareAndSet(TRASHED, RESURRECTING)) break;
    }
    logger.trace("Resurrecting {}", chosen);
    trash[shardId].remove(chosen);
    return chosen;
  }

  private void maybeSpawnNewConnection(int shardId) {
    if (isClosed() || !host.convictionPolicy.canReconnectNow()) return;

    while (true) {
      int inCreation = scheduledForCreation[shardId].get();
      if (inCreation >= MAX_SIMULTANEOUS_CREATION) return;
      if (scheduledForCreation[shardId].compareAndSet(inCreation, inCreation + 1)) break;
    }

    manager.blockingExecutor().submit(new ConnectionTask(shardId));
  }

  @Override
  public void onConnectionDefunct(final Connection connection) {
    if (connection.state.compareAndSet(OPEN, GONE)) open[connection.shardId()].decrementAndGet();
    connections[connection.shardId()].remove(connection);

    // Don't try to replace the connection now. Connection.defunct already signaled the failure,
    // and either the host will be marked DOWN (which destroys all pools), or we want to prevent
    // new connections for some time
  }

  void cleanupIdleConnections(long now) {
    if (isClosed() || phase.get() != Phase.READY) return;

    shrinkIfBelowCapacity();
    cleanupTrash(now);
  }

  /** If we have more active connections than needed, trash some of them */
  private void shrinkIfBelowCapacity() {
    int currentLoad = maxTotalInFlight.getAndSet(totalInFlight.get());

    int maxRequestsPerConnection = options().getMaxRequestsPerConnection(hostDistance);
    int needed = currentLoad / maxRequestsPerConnection + 1;
    if (currentLoad % maxRequestsPerConnection > options().getNewConnectionThreshold(hostDistance))
      needed += 1;
    needed = Math.max(needed, options().getCoreConnectionsPerHost(hostDistance));
    int neededPerShard = needed / connections.length + (needed % connections.length > 0 ? 1 : 0);

    for (final List<Connection> shardsConnections : connections) {
      if (shardsConnections.size() > neededPerShard) {
        int toTrash = shardsConnections.size() - neededPerShard;
        for (Connection connection : shardsConnections) {
          if (trashConnection(connection)) {
            toTrash -= 1;
            if (toTrash == 0) break;
          }
        }
      }
    }
  }

  /** Close connections that have been sitting in the trash for too long */
  private void cleanupTrash(long now) {
    for (Set<Connection> shardConnections : trash) {
      for (Connection connection : shardConnections) {
        if (connection.maxIdleTime < now && connection.state.compareAndSet(TRASHED, GONE)) {
          if (connection.inFlight.get() == 0) {
            logger.trace("Cleaning up {}", connection);
            shardConnections.remove(connection);
            close(connection);
          } else {
            // Given that idleTimeout >> request timeout, all outstanding requests should
            // have finished by now, so we should not get here.
            // Restore the status so that it's retried on the next cleanup.
            connection.state.set(TRASHED);
          }
        }
      }
    }
  }

  private void close(final Connection connection) {
    connection.closeAsync();
  }

  final boolean isClosed() {
    return closeFuture.get() != null;
  }

  final CloseFuture closeAsync() {

    CloseFuture future = closeFuture.get();
    if (future != null) return future;

    phase.set(Phase.CLOSING);

    for (Queue<PendingBorrow> queue : pendingBorrows) {
      for (PendingBorrow pendingBorrow : queue) {
<<<<<<< HEAD
        pendingBorrow.setException(
            new ConnectionException(host.getSocketAddress(), "Pool is shutdown"));
=======
        pendingBorrow.setException(new ConnectionException(host.getEndPoint(), "Pool is shutdown"));
>>>>>>> 3aec70da
      }
    }

    future = new CloseFuture.Forwarding(discardAvailableConnections());

    return closeFuture.compareAndSet(null, future)
        ? future
        : closeFuture.get(); // We raced, it's ok, return the future that was actually set
  }

  int opened() {
    int result = 0;
    for (AtomicInteger o : open) {
      result += o.get();
    }
    return result;
  }

  int trashed() {
    int size = 0;
    for (final Set<Connection> shardConnections : trash) {
      size += shardConnections.size();
    }
    return size;
  }

  private List<CloseFuture> discardAvailableConnections() {
    // Note: if this gets called before initialization has completed, both connections and trash
    // will be empty,
    // so this will return an empty list

    int size = 0;
    for (final Set<Connection> shardConnections : trash) {
      size += shardConnections.size();
    }
    for (final List<Connection> shardConnections : connections) {
      size += shardConnections.size();
    }
    List<CloseFuture> futures = new ArrayList<CloseFuture>(size);

    for (final List<Connection> shardConnections : connections) {
      for (final Connection connection : shardConnections) {
        CloseFuture future = connection.closeAsync();
        future.addListener(
            new Runnable() {
              @Override
              public void run() {
                if (connection.state.compareAndSet(OPEN, GONE)) {
                  open[connection.shardId()].decrementAndGet();
                }
              }
            },
            GuavaCompatibility.INSTANCE.sameThreadExecutor());
        futures.add(future);
      }
    }

    // Some connections in the trash might still be open if they hadn't reached their idle timeout
    for (final Set<Connection> shardConnections : trash) {
      for (final Connection connection : shardConnections) {
        futures.add(connection.closeAsync());
      }
    }

    return futures;
  }

  // This creates connections if we have less than core connections (if we
  // have more than core, connection will just get trash when we can).
  void ensureCoreConnections() {
    if (isClosed()) return;

    if (!host.convictionPolicy.canReconnectNow()) return;

    // Note: this process is a bit racy, but it doesn't matter since we're still guaranteed to not
    // create
    // more connection than maximum (and if we create more than core connection due to a race but
    // this isn't
    // justified by the load, the connection in excess will be quickly trashed anyway)
    for (int shardId = 0; shardId < connections.length; ++shardId) {
      final List<Connection> shardConnections = connections[shardId];
      for (int i = shardConnections.size(); i < connectionsPerShard; ++i) {
        // We don't respect MAX_SIMULTANEOUS_CREATION here because it's only to
        // protect against creating connection in excess of core too quickly
        scheduledForCreation[shardId].incrementAndGet();
        manager.blockingExecutor().submit(new ConnectionTask(shardId));
      }
    }
  }

  static class PoolState {
    volatile String keyspace;

    void setKeyspace(String keyspace) {
      this.keyspace = keyspace;
    }
  }

  private class PendingBorrow {
    final SettableFuture<Connection> future;
    final Future<?> timeoutTask;

    PendingBorrow(final long timeout, final TimeUnit unit, EventExecutor timeoutsExecutor) {
      this.future = SettableFuture.create();
      this.timeoutTask =
          timeoutsExecutor.schedule(
              new Runnable() {
                @Override
                public void run() {
                  future.setException(new BusyPoolException(host.getEndPoint(), timeout, unit));
                }
              },
              timeout,
              unit);
    }

    boolean set(Connection connection) {
      boolean succeeded = this.future.set(connection);
      this.timeoutTask.cancel(false);
      return succeeded;
    }

    void setException(Throwable exception) {
      this.future.setException(exception);
      this.timeoutTask.cancel(false);
    }
  }
}<|MERGE_RESOLUTION|>--- conflicted
+++ resolved
@@ -407,22 +407,6 @@
 
     Connection leastBusy = null;
 
-<<<<<<< HEAD
-    int shardId = 0;
-    if (host.getShardingInfo() != null) {
-      if (routingKey != null) {
-        Metadata metadata = manager.cluster.getMetadata();
-        Token t = metadata.newToken(routingKey);
-        shardId = host.getShardingInfo().shardId(t);
-      } else {
-        shardId = RAND.nextInt(host.getShardingInfo().getShardsCount());
-      }
-    }
-
-    Connection leastBusy = null;
-
-=======
->>>>>>> 3aec70da
     if (connections[shardId].isEmpty()) {
       if (host.convictionPolicy.canReconnectNow()) {
         if (connectionsPerShard == 0) {
@@ -852,12 +836,7 @@
 
     for (Queue<PendingBorrow> queue : pendingBorrows) {
       for (PendingBorrow pendingBorrow : queue) {
-<<<<<<< HEAD
-        pendingBorrow.setException(
-            new ConnectionException(host.getSocketAddress(), "Pool is shutdown"));
-=======
         pendingBorrow.setException(new ConnectionException(host.getEndPoint(), "Pool is shutdown"));
->>>>>>> 3aec70da
       }
     }
 
