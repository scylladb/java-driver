/*
 *      Copyright (C) 2012-2014 DataStax Inc.
 *
 *   Licensed under the Apache License, Version 2.0 (the "License");
 *   you may not use this file except in compliance with the License.
 *   You may obtain a copy of the License at
 *
 *      http://www.apache.org/licenses/LICENSE-2.0
 *
 *   Unless required by applicable law or agreed to in writing, software
 *   distributed under the License is distributed on an "AS IS" BASIS,
 *   WITHOUT WARRANTIES OR CONDITIONS OF ANY KIND, either express or implied.
 *   See the License for the specific language governing permissions and
 *   limitations under the License.
 */
package com.datastax.driver.core;

import java.nio.ByteBuffer;
import java.util.*;

import com.datastax.driver.core.exceptions.DriverInternalError;

/**
 * Implementation of a Row backed by an ArrayList.
 */
class ArrayBackedRow extends AbstractGettableData implements Row {

    private final ColumnDefinitions metadata;
    private final Token.Factory tokenFactory;
    private final List<ByteBuffer> data;

    private ArrayBackedRow(ColumnDefinitions metadata, Token.Factory tokenFactory, ProtocolVersion protocolVersion, List<ByteBuffer> data) {
        super(protocolVersion);
        this.metadata = metadata;
        this.tokenFactory = tokenFactory;
        this.data = data;
    }

    static Row fromData(ColumnDefinitions metadata, Token.Factory tokenFactory, ProtocolVersion protocolVersion, List<ByteBuffer> data) {
        if (data == null)
            return null;

        return new ArrayBackedRow(metadata, tokenFactory, protocolVersion, data);
    }

    @Override
    public ColumnDefinitions getColumnDefinitions() {
        return metadata;
    }

    @Override
    protected DataType getType(int i) {
        return metadata.getType(i);
    }

    @Override
    protected String getName(int i) {
        return metadata.getName(i);
    }

    @Override
    protected ByteBuffer getValue(int i) {
        return data.get(i);
    }

    @Override
    protected int getIndexOf(String name) {
        return metadata.getFirstIdx(name);
    }

    @Override
    public Token getToken(int i) {
        if (tokenFactory == null)
            throw new DriverInternalError("Token factory not set. This should only happen at initialization time");

        metadata.checkType(i, tokenFactory.getTokenType().getName());

        ByteBuffer value = data.get(i);
        if (value == null || value.remaining() == 0)
            return null;

        return tokenFactory.deserialize(value, protocolVersion);
    }

    @Override
    public Token getToken(String name) {
        return getToken(metadata.getFirstIdx(name));
    }

<<<<<<< HEAD
=======
    public Token getPartitionKeyToken() {
        int i = 0;
        for (ColumnDefinitions.Definition column : metadata) {
            if (column.getName().matches("token(.*)"))
                return getToken(i);
            i++;
        }
        throw new IllegalStateException("Found no column named 'token(...)'. If the column is aliased, use getToken(String).");
    }

    @SuppressWarnings("unchecked")
    public <T> List<T> getList(int i, Class<T> elementsClass) {
        DataType type = metadata.getType(i);
        if (type.getName() != DataType.Name.LIST)
            throw new InvalidTypeException(String.format("Column %s is not of list type", metadata.getName(i)));

        Class<?> expectedClass = type.getTypeArguments().get(0).getName().javaType;
        if (!elementsClass.isAssignableFrom(expectedClass))
            throw new InvalidTypeException(String.format("Column %s is a list of %s (CQL type %s), cannot be retrieve as a list of %s", metadata.getName(i), expectedClass, type, elementsClass));

        ByteBuffer value = data.get(i);
        if (value == null)
            return Collections.<T>emptyList();

        return Collections.unmodifiableList((List<T>)type.codec().deserialize(value));
    }

    public <T> List<T> getList(String name, Class<T> elementsClass) {
        return getList(metadata.getFirstIdx(name), elementsClass);
    }

    @SuppressWarnings("unchecked")
    public <T> Set<T> getSet(int i, Class<T> elementsClass) {
        DataType type = metadata.getType(i);
        if (type.getName() != DataType.Name.SET)
            throw new InvalidTypeException(String.format("Column %s is not of set type", metadata.getName(i)));

        Class<?> expectedClass = type.getTypeArguments().get(0).getName().javaType;
        if (!elementsClass.isAssignableFrom(expectedClass))
            throw new InvalidTypeException(String.format("Column %s is a set of %s (CQL type %s), cannot be retrieve as a set of %s", metadata.getName(i), expectedClass, type, elementsClass));

        ByteBuffer value = data.get(i);
        if (value == null)
            return Collections.<T>emptySet();

        return Collections.unmodifiableSet((Set<T>)type.codec().deserialize(value));
    }

    public <T> Set<T> getSet(String name, Class<T> elementsClass) {
        return getSet(metadata.getFirstIdx(name), elementsClass);
    }

    @SuppressWarnings("unchecked")
    public <K, V> Map<K, V> getMap(int i, Class<K> keysClass, Class<V> valuesClass) {
        DataType type = metadata.getType(i);
        if (type.getName() != DataType.Name.MAP)
            throw new InvalidTypeException(String.format("Column %s is not of map type", metadata.getName(i)));

        Class<?> expectedKeysClass = type.getTypeArguments().get(0).getName().javaType;
        Class<?> expectedValuesClass = type.getTypeArguments().get(1).getName().javaType;
        if (!keysClass.isAssignableFrom(expectedKeysClass) || !valuesClass.isAssignableFrom(expectedValuesClass))
            throw new InvalidTypeException(String.format("Column %s is a map of %s->%s (CQL type %s), cannot be retrieve as a map of %s->%s", metadata.getName(i), expectedKeysClass, expectedValuesClass, type, keysClass, valuesClass));

        ByteBuffer value = data.get(i);
        if (value == null)
            return Collections.<K, V>emptyMap();

        return Collections.unmodifiableMap((Map<K, V>)type.codec().deserialize(value));
    }

    public <K, V> Map<K, V> getMap(String name, Class<K> keysClass, Class<V> valuesClass) {
        return getMap(metadata.getFirstIdx(name), keysClass, valuesClass);
    }

>>>>>>> 3c319c30
    @Override
    public String toString() {
        StringBuilder sb = new StringBuilder();
        sb.append("Row[");
        for (int i = 0; i < metadata.size(); i++) {
            if (i != 0)
                sb.append(", ");
            ByteBuffer bb = data.get(i);
            if (bb == null)
                sb.append("NULL");
            else
                sb.append(metadata.getType(i).codec(protocolVersion).deserialize(bb).toString());
        }
        sb.append(']');
        return sb.toString();
    }
}<|MERGE_RESOLUTION|>--- conflicted
+++ resolved
@@ -87,8 +87,6 @@
         return getToken(metadata.getFirstIdx(name));
     }
 
-<<<<<<< HEAD
-=======
     public Token getPartitionKeyToken() {
         int i = 0;
         for (ColumnDefinitions.Definition column : metadata) {
@@ -99,71 +97,6 @@
         throw new IllegalStateException("Found no column named 'token(...)'. If the column is aliased, use getToken(String).");
     }
 
-    @SuppressWarnings("unchecked")
-    public <T> List<T> getList(int i, Class<T> elementsClass) {
-        DataType type = metadata.getType(i);
-        if (type.getName() != DataType.Name.LIST)
-            throw new InvalidTypeException(String.format("Column %s is not of list type", metadata.getName(i)));
-
-        Class<?> expectedClass = type.getTypeArguments().get(0).getName().javaType;
-        if (!elementsClass.isAssignableFrom(expectedClass))
-            throw new InvalidTypeException(String.format("Column %s is a list of %s (CQL type %s), cannot be retrieve as a list of %s", metadata.getName(i), expectedClass, type, elementsClass));
-
-        ByteBuffer value = data.get(i);
-        if (value == null)
-            return Collections.<T>emptyList();
-
-        return Collections.unmodifiableList((List<T>)type.codec().deserialize(value));
-    }
-
-    public <T> List<T> getList(String name, Class<T> elementsClass) {
-        return getList(metadata.getFirstIdx(name), elementsClass);
-    }
-
-    @SuppressWarnings("unchecked")
-    public <T> Set<T> getSet(int i, Class<T> elementsClass) {
-        DataType type = metadata.getType(i);
-        if (type.getName() != DataType.Name.SET)
-            throw new InvalidTypeException(String.format("Column %s is not of set type", metadata.getName(i)));
-
-        Class<?> expectedClass = type.getTypeArguments().get(0).getName().javaType;
-        if (!elementsClass.isAssignableFrom(expectedClass))
-            throw new InvalidTypeException(String.format("Column %s is a set of %s (CQL type %s), cannot be retrieve as a set of %s", metadata.getName(i), expectedClass, type, elementsClass));
-
-        ByteBuffer value = data.get(i);
-        if (value == null)
-            return Collections.<T>emptySet();
-
-        return Collections.unmodifiableSet((Set<T>)type.codec().deserialize(value));
-    }
-
-    public <T> Set<T> getSet(String name, Class<T> elementsClass) {
-        return getSet(metadata.getFirstIdx(name), elementsClass);
-    }
-
-    @SuppressWarnings("unchecked")
-    public <K, V> Map<K, V> getMap(int i, Class<K> keysClass, Class<V> valuesClass) {
-        DataType type = metadata.getType(i);
-        if (type.getName() != DataType.Name.MAP)
-            throw new InvalidTypeException(String.format("Column %s is not of map type", metadata.getName(i)));
-
-        Class<?> expectedKeysClass = type.getTypeArguments().get(0).getName().javaType;
-        Class<?> expectedValuesClass = type.getTypeArguments().get(1).getName().javaType;
-        if (!keysClass.isAssignableFrom(expectedKeysClass) || !valuesClass.isAssignableFrom(expectedValuesClass))
-            throw new InvalidTypeException(String.format("Column %s is a map of %s->%s (CQL type %s), cannot be retrieve as a map of %s->%s", metadata.getName(i), expectedKeysClass, expectedValuesClass, type, keysClass, valuesClass));
-
-        ByteBuffer value = data.get(i);
-        if (value == null)
-            return Collections.<K, V>emptyMap();
-
-        return Collections.unmodifiableMap((Map<K, V>)type.codec().deserialize(value));
-    }
-
-    public <K, V> Map<K, V> getMap(String name, Class<K> keysClass, Class<V> valuesClass) {
-        return getMap(metadata.getFirstIdx(name), keysClass, valuesClass);
-    }
-
->>>>>>> 3c319c30
     @Override
     public String toString() {
         StringBuilder sb = new StringBuilder();
